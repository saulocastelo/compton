--- conflicted
+++ resolved
@@ -1,4 +1,3 @@
-<<<<<<< HEAD
 # Compton
 
 [![Join the chat at https://gitter.im/chjj/compton](https://badges.gitter.im/Join%20Chat.svg)](https://gitter.im/chjj/compton?utm_source=badge&utm_medium=badge&utm_campaign=pr-badge&utm_content=badge)
@@ -125,9 +124,7 @@
 
 Not counting the tens of people who forked it in between.
 
-Compton is distributed under MIT license, as far as I (richardgv) know. See LICENSE for more info.
-=======
-This is a fork of [Compton](https://github.com/chjj/compton) that adds animated window transitions. It is intended for tiling window managers, but may be useful to people who use a mouse as well.
+## ANIMATIONS
 
 Video: https://youtu.be/eKwPkiACqF0
 
@@ -140,5 +137,4 @@
 * `size-transition`     whether to animate window size changes (default: true)
 * `spawn-center-screen` whether to animate new windows from the center of the screen (default: false)
 * `spawn-center`        whether to animate new windows from their own center (default: true)
-* `no-scale-down`       Whether to animate down scaling (some programs handle this poorly) (default: false)
->>>>>>> dd5837b5
+* `no-scale-down`       Whether to animate down scaling (some programs handle this poorly) (default: false)