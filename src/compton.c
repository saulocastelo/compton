--- conflicted
+++ resolved
@@ -328,62 +328,6 @@
 /**
  * Get a region of the screen size.
  */
-<<<<<<< HEAD
-static bool
-win_build_shadow(session_t *ps, win *w, double opacity) {
-//  const int width = w->widthb;
-//  const int height = w->heightb;
-
-  const int width = w->newW; // TODO!
-  const int height = w->newH;
-
-  XImage *shadow_image = NULL;
-  Pixmap shadow_pixmap = None, shadow_pixmap_argb = None;
-  Picture shadow_picture = None, shadow_picture_argb = None;
-  GC gc = None;
-
-  shadow_image = make_shadow(ps, opacity, width, height);
-  if (!shadow_image)
-    return None;
-
-  shadow_pixmap = XCreatePixmap(ps->dpy, ps->root,
-    shadow_image->width, shadow_image->height, 8);
-  shadow_pixmap_argb = XCreatePixmap(ps->dpy, ps->root,
-    shadow_image->width, shadow_image->height, 32);
-
-  if (!shadow_pixmap || !shadow_pixmap_argb)
-    goto shadow_picture_err;
-
-  shadow_picture = XRenderCreatePicture(ps->dpy, shadow_pixmap,
-    XRenderFindStandardFormat(ps->dpy, PictStandardA8), 0, 0);
-  shadow_picture_argb = XRenderCreatePicture(ps->dpy, shadow_pixmap_argb,
-    XRenderFindStandardFormat(ps->dpy, PictStandardARGB32), 0, 0);
-  if (!shadow_picture || !shadow_picture_argb)
-    goto shadow_picture_err;
-
-  gc = XCreateGC(ps->dpy, shadow_pixmap, 0, 0);
-  if (!gc)
-    goto shadow_picture_err;
-
-  XPutImage(ps->dpy, shadow_pixmap, gc, shadow_image, 0, 0, 0, 0,
-    shadow_image->width, shadow_image->height);
-  XRenderComposite(ps->dpy, PictOpSrc, ps->cshadow_picture, shadow_picture,
-      shadow_picture_argb, 0, 0, 0, 0, 0, 0,
-      shadow_image->width, shadow_image->height);
-
-  assert(!w->shadow_paint.pixmap);
-  w->shadow_paint.pixmap = shadow_pixmap_argb;
-  assert(!w->shadow_paint.pict);
-  w->shadow_paint.pict = shadow_picture_argb;
-
-  // Sync it once and only once
-  xr_sync(ps, w->shadow_paint.pixmap, NULL);
-
-  XFreeGC(ps->dpy, gc);
-  XDestroyImage(shadow_image);
-  XFreePixmap(ps->dpy, shadow_pixmap);
-  XRenderFreePicture(ps->dpy, shadow_picture);
-=======
 static inline void
 get_screen_region(session_t *ps, region_t *res) {
   pixman_box32_t b = {
@@ -394,7 +338,6 @@
   pixman_region32_fini(res);
   pixman_region32_init_rects(res, &b, 1);
 }
->>>>>>> fed46342
 
 void add_damage(session_t *ps, const region_t *damage) {
   // Ignore damage when screen isn't redirected
@@ -630,63 +573,6 @@
 
   // First, let's process fading
   for (win *w = list; w; w = next) {
-<<<<<<< HEAD
-    bool to_paint = true;
-    const winmode_t mode_old = w->mode;
-
-
-    bool posChanged = (w->oldX != -10000 && w->oldY != -10000 && w->oldW != 0 && w->oldH != 0)
-                   && (w->a.x != w->newX || w->a.y != w->newY || w->a.width != w->newW || w->a.height != w->newH);
-
-    if (posChanged) {
-      float t      = get_time_ms();
-      float moveDx = (t - w->moveTimeX) / ps->o.transition_length;
-      float moveDy = (t - w->moveTimeY) / ps->o.transition_length;
-      float moveDw = (t - w->moveTimeW) / ps->o.transition_length;
-      float moveDh = (t - w->moveTimeH) / ps->o.transition_length;
-      if (moveDx >= 1.0) moveDx = 1.0;
-      if (moveDy >= 1.0) moveDy = 1.0;
-      if (moveDw >= 1.0) moveDw = 1.0;
-      if (moveDh >= 1.0) moveDh = 1.0;
-
-      float q = pow (moveDx, ps->o.transition_pow_x);
-      float k = pow (moveDy, ps->o.transition_pow_y);
-      float g = pow (moveDw, ps->o.transition_pow_w);
-      float z = pow (moveDh, ps->o.transition_pow_h);
-
-      float x = (float) w->oldX * (1-q) + (float) w->newX * q;
-      float y = (float) w->oldY * (1-k) + (float) w->newY * k;
-      float W = (float) w->oldW * (1-g) + (float) w->newW * g;
-      float h = (float) w->oldH * (1-z) + (float) w->newH * z;
-
-      add_damage_win(ps, w);
-      w->a.x = (int) x;
-      w->a.y = (int) y;
-      if (ps->o.size_transition) {
-        w->a.width  = (int) W;
-        w->a.height = (int) h;
-      }
-
-      /* w->to_paint = true; */
-      w->mode = WMODE_ARGB;
-      ps->idling = false;
-    }
-    if ((w->shadow && posChanged) || (ps->o.size_transition && w->damaged)) {
-      free_region(ps, &w->extents);
-      free_region(ps, &w->border_size);
-      w->extents = win_extents(ps, w);
-      calc_win_size(ps, w);
-
-      if (ps->shape_exists && ps->o.shadow_ignore_shaped
-            && ps->o.detect_rounded_corners && w->bounding_shaped)
-          win_update_shape(ps, w);
-    }
-    /* add_damage_win(ps, w); */
-
-
-    // In case calling the fade callback function destroys this window
-=======
->>>>>>> fed46342
     next = w->next;
     const winmode_t mode_old = w->mode;
     const bool was_painted = w->to_paint;
@@ -954,671 +840,8 @@
   }
 }
 
-<<<<<<< HEAD
-        // Minimize the region we try to blur, if the window itself is not
-        // opaque, only the frame is.
-        XserverRegion reg_noframe = None;
-        if (win_is_solid(ps, w)) {
-          XserverRegion reg_all = border_size(ps, w, false);
-          reg_noframe = win_get_region_noframe(ps, w, false);
-          XFixesSubtractRegion(ps->dpy, reg_noframe, reg_all, reg_noframe);
-          free_region(ps, &reg_all);
-        }
-        xr_blur_dst(ps, tgt_buffer, x, y, wid, hei, ps->blur_kerns_cache,
-            reg_noframe);
-        free_region(ps, &reg_noframe);
-      }
-      break;
-#ifdef CONFIG_VSYNC_OPENGL_GLSL
-    case BKEND_GLX:
-      // TODO: Handle frame opacity
-      glx_blur_dst(ps, x, y, wid, hei, ps->psglx->z - 0.5, factor_center,
-          reg_paint, pcache_reg, &w->glx_blur_cache);
-      break;
-#endif
-    default:
-      assert(0);
-  }
-}
-
-static void
-render_(session_t *ps, int x, int y, int dx, int dy, int wid, int hei,
-    double opacity, bool argb, bool neg,
-    Picture pict, glx_texture_t *ptex,
-    XserverRegion reg_paint, const reg_data_t *pcache_reg
-#ifdef CONFIG_VSYNC_OPENGL_GLSL
-    , const glx_prog_main_t *pprogram
-#endif
-    ) {
-  switch (ps->o.backend) {
-    case BKEND_XRENDER:
-    case BKEND_XR_GLX_HYBRID:
-      {
-        Picture alpha_pict = get_alpha_pict_d(ps, opacity);
-        if (alpha_pict != ps->alpha_picts[0]) {
-          int op = ((!argb && !alpha_pict) ? PictOpSrc: PictOpOver);
-          XRenderComposite(ps->dpy, op, pict, alpha_pict,
-              ps->tgt_buffer.pict, x, y, 0, 0, dx, dy, wid, hei);
-        }
-        break;
-      }
-#ifdef CONFIG_VSYNC_OPENGL
-    case BKEND_GLX:
-      glx_render(ps, ptex, x, y, dx, dy, wid, hei,
-          ps->psglx->z, opacity, argb, neg, reg_paint, pcache_reg, pprogram);
-      ps->psglx->z += 1;
-      break;
-#endif
-    default:
-      assert(0);
-  }
-}
-
-/**
- * Paint a window itself and dim it if asked.
- */
-static inline void
-win_paint_win(session_t *ps, win *w, XserverRegion reg_paint,
-    const reg_data_t *pcache_reg) {
-  glx_mark(ps, w->id, true);
-
-  // Fetch Pixmap
-  if (!w->paint.pixmap && ps->has_name_pixmap) {
-    set_ignore_next(ps);
-    w->paint.pixmap = XCompositeNameWindowPixmap(ps->dpy, w->id);
-    if (w->paint.pixmap)
-      free_fence(ps, &w->fence);
-  }
-
-  Drawable draw = w->paint.pixmap;
-  if (!draw)
-    draw = w->id;
-
-  // XRender: Build picture
-  if (bkend_use_xrender(ps) && !w->paint.pict) {
-    {
-      XRenderPictureAttributes pa = {
-        .subwindow_mode = IncludeInferiors,
-      };
-
-      w->paint.pict = XRenderCreatePicture(ps->dpy, draw, w->pictfmt,
-          CPSubwindowMode, &pa);
-    }
-  }
-
-  if (IsViewable == w->a.map_state)
-    xr_sync(ps, draw, &w->fence);
-
-  // GLX: Build texture
-  // Let glx_bind_pixmap() determine pixmap size, because if the user
-  // is resizing windows, the width and height we get may not be up-to-date,
-  // causing the jittering issue M4he reported in #7.
-  if (!paint_bind_tex(ps, &w->paint, 0, 0, 0,
-        (!ps->o.glx_no_rebind_pixmap && w->pixmap_damaged))) {
-    printf_errf("(%#010lx): Failed to bind texture. Expect troubles.", w->id);
-  }
-  w->pixmap_damaged = false;
-
-  if (!paint_isvalid(ps, &w->paint)) {
-    printf_errf("(%#010lx): Missing painting data. This is a bad sign.", w->id);
-    return;
-  }
-
-  const int x = w->a.x;
-  const int y = w->a.y;
-  // const int wid = w->widthb;
-  // const int hei = w->heightb;
-
-//  // TODO: This will break if the user have window borders
- const int wid = w->a.width;
- const int hei = w->a.height;
-
-  Picture pict = w->paint.pict;
-
-  // Invert window color, if required
-  if (bkend_use_xrender(ps) && w->invert_color) {
-    Picture newpict = xr_build_picture(ps, wid, hei, w->pictfmt);
-    if (newpict) {
-      // Apply clipping region to save some CPU
-      if (reg_paint) {
-        XserverRegion reg = copy_region(ps, reg_paint);
-        XFixesTranslateRegion(ps->dpy, reg, -x, -y);
-        XFixesSetPictureClipRegion(ps->dpy, newpict, 0, 0, reg);
-        free_region(ps, &reg);
-      }
-
-      XRenderComposite(ps->dpy, PictOpSrc, pict, None,
-          newpict, 0, 0, 0, 0, 0, 0, wid, hei);
-      XRenderComposite(ps->dpy, PictOpDifference, ps->white_picture, None,
-          newpict, 0, 0, 0, 0, 0, 0, wid, hei);
-      // We use an extra PictOpInReverse operation to get correct pixel
-      // alpha. There could be a better solution.
-      if (WMODE_ARGB == w->mode)
-        XRenderComposite(ps->dpy, PictOpInReverse, pict, None,
-            newpict, 0, 0, 0, 0, 0, 0, wid, hei);
-      pict = newpict;
-    }
-  }
-
-  const double dopacity = get_opacity_percent(w);
-
-  if (!w->frame_opacity) {
-    win_render(ps, w, 0, 0, wid, hei, dopacity, reg_paint, pcache_reg, pict);
-  }
-  else {
-    // Painting parameters
-    const margin_t extents = win_calc_frame_extents(ps, w);
-    const int t = extents.top;
-    const int l = extents.left;
-    const int b = extents.bottom;
-    const int r = extents.right;
-
-#define COMP_BDR(cx, cy, cwid, chei) \
-    win_render(ps, w, (cx), (cy), (cwid), (chei), w->frame_opacity, \
-        reg_paint, pcache_reg, pict)
-
-    // The following complicated logic is required because some broken
-    // window managers (I'm talking about you, Openbox!) that makes
-    // top_width + bottom_width > height in some cases.
-
-    // top
-    int phei = min_i(t, hei);
-    if (phei > 0)
-      COMP_BDR(0, 0, wid, phei);
-
-    if (hei > t) {
-      phei = min_i(hei - t, b);
-
-      // bottom
-      if (phei > 0)
-        COMP_BDR(0, hei - phei, wid, phei);
-
-      phei = hei - t - phei;
-      if (phei > 0) {
-        int pwid = min_i(l, wid);
-        // left
-        if (pwid > 0)
-          COMP_BDR(0, t, pwid, phei);
-
-        if (wid > l) {
-          pwid = min_i(wid - l, r);
-
-          // right
-          if (pwid > 0)
-            COMP_BDR(wid - pwid, t, pwid, phei);
-
-          pwid = wid - l - pwid;
-          if (pwid > 0) {
-            // body
-            win_render(ps, w, l, t, pwid, phei, dopacity, reg_paint, pcache_reg, pict);
-          }
-        }
-      }
-    }
-  }
-
-#undef COMP_BDR
-
-  if (pict != w->paint.pict)
-    free_picture(ps, &pict);
-
-  // Dimming the window if needed
-  if (w->dim) {
-    double dim_opacity = ps->o.inactive_dim;
-    if (!ps->o.inactive_dim_fixed)
-      dim_opacity *= get_opacity_percent(w);
-
-    switch (ps->o.backend) {
-      case BKEND_XRENDER:
-      case BKEND_XR_GLX_HYBRID:
-        {
-          unsigned short cval = 0xffff * dim_opacity;
-
-          // Premultiply color
-          XRenderColor color = {
-            .red = 0, .green = 0, .blue = 0, .alpha = cval,
-          };
-
-          XRectangle rect = {
-            .x = x,
-            .y = y,
-            .width = wid,
-            .height = hei,
-          };
-
-          XRenderFillRectangles(ps->dpy, PictOpOver, ps->tgt_buffer.pict,
-              &color, &rect, 1);
-        }
-        break;
-#ifdef CONFIG_VSYNC_OPENGL
-      case BKEND_GLX:
-        glx_dim_dst(ps, x, y, wid, hei, ps->psglx->z - 0.7, dim_opacity,
-            reg_paint, pcache_reg);
-        break;
-#endif
-    }
-  }
-
-  glx_mark(ps, w->id, false);
-}
-
-/**
- * Rebuild cached <code>screen_reg</code>.
- */
-static void
-rebuild_screen_reg(session_t *ps) {
-  if (ps->screen_reg)
-    XFixesDestroyRegion(ps->dpy, ps->screen_reg);
-  ps->screen_reg = get_screen_region(ps);
-}
-
-/**
- * Rebuild <code>shadow_exclude_reg</code>.
- */
-static void
-rebuild_shadow_exclude_reg(session_t *ps) {
-  free_region(ps, &ps->shadow_exclude_reg);
-  XRectangle rect = geom_to_rect(ps, &ps->o.shadow_exclude_reg_geom, NULL);
-  ps->shadow_exclude_reg = rect_to_reg(ps, &rect);
-}
-
-static void
-paint_all(session_t *ps, XserverRegion region, XserverRegion region_real, win *t) {
-  if (!region_real)
-    region_real = region;
-
-#ifdef DEBUG_REPAINT
-  static struct timespec last_paint = { 0 };
-#endif
-  XserverRegion reg_paint = None, reg_tmp = None, reg_tmp2 = None;
-
-#ifdef CONFIG_VSYNC_OPENGL
-  if (bkend_use_glx(ps)) {
-    glx_paint_pre(ps, &region);
-  }
-#endif
-
-  if (!region) {
-    region_real = region = get_screen_region(ps);
-  }
-  else {
-    // Remove the damaged area out of screen
-    XFixesIntersectRegion(ps->dpy, region, region, ps->screen_reg);
-  }
-
-#ifdef MONITOR_REPAINT
-  // Note: MONITOR_REPAINT cannot work with DBE right now.
-  // Picture old_tgt_buffer = ps->tgt_buffer.pict;
-  ps->tgt_buffer.pict = ps->tgt_picture;
-#else
-  if (!paint_isvalid(ps, &ps->tgt_buffer)) {
-    // DBE painting mode: Directly paint to a Picture of the back buffer
-    if (BKEND_XRENDER == ps->o.backend && ps->o.dbe) {
-      ps->tgt_buffer.pict = XRenderCreatePicture(ps->dpy, ps->root_dbe,
-          XRenderFindVisualFormat(ps->dpy, ps->vis),
-          0, 0);
-    }
-    // No-DBE painting mode: Paint to an intermediate Picture then paint
-    // the Picture to root window
-    else {
-      if (!ps->tgt_buffer.pixmap) {
-        free_paint(ps, &ps->tgt_buffer);
-        ps->tgt_buffer.pixmap = XCreatePixmap(ps->dpy, ps->root,
-            ps->root_width, ps->root_height, ps->depth);
-      }
-
-      if (BKEND_GLX != ps->o.backend)
-        ps->tgt_buffer.pict = XRenderCreatePicture(ps->dpy,
-            ps->tgt_buffer.pixmap, XRenderFindVisualFormat(ps->dpy, ps->vis),
-            0, 0);
-    }
-  }
-#endif
-
-  if (BKEND_XRENDER == ps->o.backend)
-    XFixesSetPictureClipRegion(ps->dpy, ps->tgt_picture, 0, 0, region_real);
-
-#ifdef MONITOR_REPAINT
-  switch (ps->o.backend) {
-    case BKEND_XRENDER:
-      XRenderComposite(ps->dpy, PictOpSrc, ps->black_picture, None,
-          ps->tgt_picture, 0, 0, 0, 0, 0, 0,
-          ps->root_width, ps->root_height);
-      break;
-    case BKEND_GLX:
-    case BKEND_XR_GLX_HYBRID:
-      glClearColor(0.0f, 0.0f, 1.0f, 1.0f);
-      glClear(GL_COLOR_BUFFER_BIT);
-      glClearColor(0.0f, 0.0f, 0.0f, 1.0f);
-      break;
-  }
-#endif
-
-  if (t && t->reg_ignore) {
-    // Calculate the region upon which the root window is to be painted
-    // based on the ignore region of the lowest window, if available
-    reg_paint = reg_tmp = XFixesCreateRegion(ps->dpy, NULL, 0);
-    XFixesSubtractRegion(ps->dpy, reg_paint, region, t->reg_ignore);
-  }
-  else {
-    reg_paint = region;
-  }
-
-  set_tgt_clip(ps, reg_paint, NULL);
-  paint_root(ps, reg_paint);
-
-  // Create temporary regions for use during painting
-  if (!reg_tmp)
-    reg_tmp = XFixesCreateRegion(ps->dpy, NULL, 0);
-  reg_tmp2 = XFixesCreateRegion(ps->dpy, NULL, 0);
-
-  for (win *w = t; w; w = w->prev_trans) {
-    // Painting shadow
-    if (w->shadow) {
-      // Lazy shadow building
-      if (!w->shadow_paint.pixmap)
-        win_build_shadow(ps, w, 1);
-
-      // Shadow is to be painted based on the ignore region of current
-      // window
-      if (w->reg_ignore) {
-        if (w == t) {
-          // If it's the first cycle and reg_tmp2 is not ready, calculate
-          // the paint region here
-          reg_paint = reg_tmp;
-          XFixesSubtractRegion(ps->dpy, reg_paint, region, w->reg_ignore);
-        }
-        else {
-          // Otherwise, used the cached region during last cycle
-          reg_paint = reg_tmp2;
-        }
-        XFixesIntersectRegion(ps->dpy, reg_paint, reg_paint, w->extents);
-      }
-      else {
-        reg_paint = reg_tmp;
-        XFixesIntersectRegion(ps->dpy, reg_paint, region, w->extents);
-      }
-
-      if (ps->shadow_exclude_reg)
-        XFixesSubtractRegion(ps->dpy, reg_paint, reg_paint,
-            ps->shadow_exclude_reg);
-
-      // Might be worthwhile to crop the region to shadow border
-      {
-        XRectangle rec_shadow_border = {
-          .x = w->a.x + w->shadow_dx,
-          .y = w->a.y + w->shadow_dy,
-          .width = w->shadow_width,
-          .height = w->shadow_height
-        };
-        XserverRegion reg_shadow = XFixesCreateRegion(ps->dpy,
-            &rec_shadow_border, 1);
-        XFixesIntersectRegion(ps->dpy, reg_paint, reg_paint, reg_shadow);
-        free_region(ps, &reg_shadow);
-      }
-
-      // Clear the shadow here instead of in make_shadow() for saving GPU
-      // power and handling shaped windows
-      if (ps->o.clear_shadow && w->border_size)
-        XFixesSubtractRegion(ps->dpy, reg_paint, reg_paint, w->border_size);
-
-#ifdef CONFIG_XINERAMA
-      if (ps->o.xinerama_shadow_crop && w->xinerama_scr >= 0)
-        XFixesIntersectRegion(ps->dpy, reg_paint, reg_paint,
-            ps->xinerama_scr_regs[w->xinerama_scr]);
-#endif
-
-      // Detect if the region is empty before painting
-      {
-        reg_data_t cache_reg = REG_DATA_INIT;
-        if (region == reg_paint
-            || !is_region_empty(ps, reg_paint, &cache_reg)) {
-          set_tgt_clip(ps, reg_paint, &cache_reg);
-
-          win_paint_shadow(ps, w, reg_paint, &cache_reg);
-        }
-        free_reg_data(&cache_reg);
-      }
-    }
-
-    // Calculate the region based on the reg_ignore of the next (higher)
-    // window and the bounding region
-    reg_paint = reg_tmp;
-    if (w->prev_trans && w->prev_trans->reg_ignore) {
-      XFixesSubtractRegion(ps->dpy, reg_paint, region,
-          w->prev_trans->reg_ignore);
-      // Copy the subtracted region to be used for shadow painting in next
-      // cycle
-      XFixesCopyRegion(ps->dpy, reg_tmp2, reg_paint);
-
-      if (w->border_size)
-        XFixesIntersectRegion(ps->dpy, reg_paint, reg_paint, w->border_size);
-    }
-    else {
-      if (w->border_size)
-        XFixesIntersectRegion(ps->dpy, reg_paint, region, w->border_size);
-      else
-        reg_paint = region;
-    }
-
-    reg_paint = region;
-
-    {
-      reg_data_t cache_reg = REG_DATA_INIT;
-      if (!is_region_empty(ps, reg_paint, &cache_reg)) {
-        set_tgt_clip(ps, reg_paint, &cache_reg);
-        // Blur window background
-        if (w->blur_background && (!win_is_solid(ps, w)
-              || (ps->o.blur_background_frame && w->frame_opacity))) {
-          win_blur_background(ps, w, ps->tgt_buffer.pict, reg_paint, &cache_reg);
-        }
-
-        // Painting the window
-        win_paint_win(ps, w, reg_paint, &cache_reg);
-      }
-      free_reg_data(&cache_reg);
-    }
-  }
-
-  // Free up all temporary regions
-  XFixesDestroyRegion(ps->dpy, reg_tmp);
-  XFixesDestroyRegion(ps->dpy, reg_tmp2);
-
-  // Do this as early as possible
-  if (!ps->o.dbe)
-    set_tgt_clip(ps, None, NULL);
-
-  if (ps->o.vsync) {
-    // Make sure all previous requests are processed to achieve best
-    // effect
-    XSync(ps->dpy, False);
-#ifdef CONFIG_VSYNC_OPENGL
-    if (glx_has_context(ps)) {
-      if (ps->o.vsync_use_glfinish)
-        glFinish();
-      else
-        glFlush();
-      glXWaitX();
-    }
-#endif
-  }
-
-  // Wait for VBlank. We could do it aggressively (send the painting
-  // request and XFlush() on VBlank) or conservatively (send the request
-  // only on VBlank).
-  if (!ps->o.vsync_aggressive)
-    vsync_wait(ps);
-
-  switch (ps->o.backend) {
-    case BKEND_XRENDER:
-      // DBE painting mode, only need to swap the buffer
-      if (ps->o.dbe) {
-        XdbeSwapInfo swap_info = {
-          .swap_window = get_tgt_window(ps),
-          // Is it safe to use XdbeUndefined?
-          .swap_action = XdbeCopied
-        };
-        XdbeSwapBuffers(ps->dpy, &swap_info, 1);
-      }
-      // No-DBE painting mode
-      else if (ps->tgt_buffer.pict != ps->tgt_picture) {
-        XRenderComposite(
-          ps->dpy, PictOpSrc, ps->tgt_buffer.pict, None,
-          ps->tgt_picture, 0, 0, 0, 0,
-          0, 0, ps->root_width, ps->root_height);
-      }
-      break;
-#ifdef CONFIG_VSYNC_OPENGL
-    case BKEND_XR_GLX_HYBRID:
-      XSync(ps->dpy, False);
-      if (ps->o.vsync_use_glfinish)
-        glFinish();
-      else
-        glFlush();
-      glXWaitX();
-      assert(ps->tgt_buffer.pixmap);
-      xr_sync(ps, ps->tgt_buffer.pixmap, &ps->tgt_buffer_fence);
-      paint_bind_tex_real(ps, &ps->tgt_buffer,
-          ps->root_width, ps->root_height, ps->depth,
-          !ps->o.glx_no_rebind_pixmap);
-      // See #163
-      xr_sync(ps, ps->tgt_buffer.pixmap, &ps->tgt_buffer_fence);
-      if (ps->o.vsync_use_glfinish)
-        glFinish();
-      else
-        glFlush();
-      glXWaitX();
-      glx_render(ps, ps->tgt_buffer.ptex, 0, 0, 0, 0,
-          ps->root_width, ps->root_height, 0, 1.0, false, false,
-          region_real, NULL, NULL);
-      // No break here!
-    case BKEND_GLX:
-      if (ps->o.glx_use_copysubbuffermesa)
-        glx_swap_copysubbuffermesa(ps, region_real);
-      else
-        glXSwapBuffers(ps->dpy, get_tgt_window(ps));
-      break;
-#endif
-    default:
-      assert(0);
-  }
-  glx_mark_frame(ps);
-
-  if (ps->o.vsync_aggressive)
-    vsync_wait(ps);
-
-  XFlush(ps->dpy);
-
-#ifdef CONFIG_VSYNC_OPENGL
-  if (glx_has_context(ps)) {
-    glFlush();
-    glXWaitX();
-  }
-#endif
-
-  XFixesDestroyRegion(ps->dpy, region);
-
-#ifdef DEBUG_REPAINT
-  print_timestamp(ps);
-  struct timespec now = get_time_timespec();
-  struct timespec diff = { 0 };
-  timespec_subtract(&diff, &now, &last_paint);
-  printf("[ %5ld:%09ld ] ", diff.tv_sec, diff.tv_nsec);
-  last_paint = now;
-  printf("paint:");
-  for (win *w = t; w; w = w->prev_trans)
-    printf(" %#010lx", w->id);
-  putchar('\n');
-  fflush(stdout);
-#endif
-
-  // Check if fading is finished on all painted windows
-  {
-    win *pprev = NULL;
-    for (win *w = t; w; w = pprev) {
-      pprev = w->prev_trans;
-      check_fade_fin(ps, w);
-    }
-  }
-}
-
-static void
-add_damage(session_t *ps, XserverRegion damage) {
-  // Ignore damage when screen isn't redirected
-  if (!ps->redirected)
-    free_region(ps, &damage);
-
-  if (!damage) return;
-  if (ps->all_damage) {
-    XFixesUnionRegion(ps->dpy, ps->all_damage, ps->all_damage, damage);
-    XFixesDestroyRegion(ps->dpy, damage);
-  } else {
-    ps->all_damage = damage;
-  }
-}
-
-static void
-repair_win(session_t *ps, win *w) {
-  if (IsViewable != w->a.map_state)
-    return;
-
-  XserverRegion parts;
-
-  if (!w->damaged) {
-    parts = win_extents(ps, w);
-    set_ignore_next(ps);
-    XDamageSubtract(ps->dpy, w->damage, None, None);
-  } else {
-    parts = XFixesCreateRegion(ps->dpy, 0, 0);
-    set_ignore_next(ps);
-    XDamageSubtract(ps->dpy, w->damage, None, parts);
-    XFixesTranslateRegion(ps->dpy, parts,
-      w->a.x + w->a.border_width,
-      w->a.y + w->a.border_width);
-  }
-
-  w->damaged = true;
-  w->pixmap_damaged = true;
-
-  // Why care about damage when screen is unredirected?
-  // We will force full-screen repaint on redirection.
-  if (!ps->redirected) {
-    free_region(ps, &parts);
-    return;
-  }
-
-  // Remove the part in the damage area that could be ignored
-  if (!ps->reg_ignore_expire && w->prev_trans && w->prev_trans->reg_ignore)
-    XFixesSubtractRegion(ps->dpy, parts, parts, w->prev_trans->reg_ignore);
-
-  add_damage(ps, parts);
-}
-
-static wintype_t
-wid_get_prop_wintype(session_t *ps, Window wid) {
-  set_ignore_next(ps);
-  winprop_t prop = wid_get_prop(ps, wid, ps->atom_win_type, 32L, XA_ATOM, 32);
-
-  for (unsigned i = 0; i < prop.nitems; ++i) {
-    for (wintype_t j = 1; j < NUM_WINTYPES; ++j) {
-      if (ps->atoms_wintypes[j] == (Atom) prop.data.p32[i]) {
-        free_winprop(&prop);
-        return j;
-      }
-    }
-  }
-
-  free_winprop(&prop);
-
-  return WINTYPE_UNKNOWN;
-}
-
-static void
-map_win(session_t *ps, Window id) {
-=======
 void
 map_win(session_t *ps, xcb_window_t id) {
->>>>>>> fed46342
   // Unmap overlay window if it got mapped but we are currently not
   // in redirected state.
   if (ps->overlay && id == ps->overlay && !ps->redirected) {
@@ -1730,24 +953,9 @@
 }
 
 static void
-<<<<<<< HEAD
-finish_map_win(session_t *ps, win *w) {
-  w->in_openclose = false;
-  if (ps->o.no_fading_openclose) {
-    win_determine_fade(ps, w);
-  }
-}
-
-static void
-finish_unmap_win(session_t *ps, win *w) {
-  w->damaged = false;
-  w->isOld = true;
-
-=======
 finish_unmap_win(session_t *ps, win **_w) {
   win *w = *_w;
   w->ever_damaged = false;
->>>>>>> fed46342
   w->in_openclose = false;
   w->reg_ignore_valid = false;
 
@@ -2195,98 +1403,6 @@
   return ev->full_sequence;
 }
 
-<<<<<<< HEAD
-static bool
-add_win(session_t *ps, Window id, Window prev) {
-  const static win win_def = {
-    .next = NULL,
-    .prev_trans = NULL,
-
-    .id = None,
-    .a = { },
-#ifdef CONFIG_XINERAMA
-    .xinerama_scr = -1,
-#endif
-    .pictfmt = NULL,
-    .mode = WMODE_TRANS,
-    .damaged = false,
-    .damage = None,
-    .pixmap_damaged = false,
-    .paint = PAINT_INIT,
-    .border_size = None,
-    .extents = None,
-    .flags = 0,
-    .need_configure = false,
-    .queue_configure = { },
-    .reg_ignore = None,
-    .widthb = 0,
-    .heightb = 0,
-    .destroyed = false,
-    .bounding_shaped = false,
-    .rounded_corners = false,
-    .to_paint = false,
-    .in_openclose = false,
-
-    .client_win = None,
-    .window_type = WINTYPE_UNKNOWN,
-    .wmwin = false,
-    .leader = None,
-    .cache_leader = None,
-
-    .focused = false,
-    .focused_force = UNSET,
-
-    .name = NULL,
-    .class_instance = NULL,
-    .class_general = NULL,
-    .role = NULL,
-    .cache_sblst = NULL,
-    .cache_fblst = NULL,
-    .cache_fcblst = NULL,
-    .cache_ivclst = NULL,
-    .cache_bbblst = NULL,
-    .cache_oparule = NULL,
-
-    .opacity = 0,
-    .opacity_tgt = 0,
-    .opacity_prop = OPAQUE,
-    .opacity_prop_client = OPAQUE,
-    .opacity_set = OPAQUE,
-
-    .fade = false,
-    .fade_force = UNSET,
-    .fade_callback = NULL,
-
-    .frame_opacity = 0.0,
-    .frame_extents = MARGIN_INIT,
-
-    .shadow = false,
-    .shadow_force = UNSET,
-    .shadow_opacity = 0.0,
-    .shadow_dx = 0,
-    .shadow_dy = 0,
-    .shadow_width = 0,
-    .shadow_height = 0,
-    .shadow_paint = PAINT_INIT,
-    .prop_shadow = -1,
-
-    .dim = false,
-
-    .invert_color = false,
-    .invert_color_force = UNSET,
-
-    .blur_background = false,
-
-    .oldX = -10000,
-    .oldY = -10000,
-    .oldW = 0,
-    .oldH = 0,
-  };
-
-  // Reject overlay window and already added windows
-  if (id == ps->overlay || find_win(ps, id)) {
-    return false;
-=======
 static inline const char * attr_unused
 ev_name(session_t *ps, xcb_generic_event_t *ev) {
   static char buf[128];
@@ -2303,7 +1419,6 @@
     CASESTRRET(Expose);
     CASESTRRET(PropertyNotify);
     CASESTRRET(ClientMessage);
->>>>>>> fed46342
   }
 
   if (ps->damage_event + XCB_DAMAGE_NOTIFY == ev->response_type)
@@ -2593,121 +1708,6 @@
       xcb_change_window_attributes(ps->c, ev->window, XCB_CW_EVENT_MASK, (const uint32_t[]) {
           determine_evmask(ps, ev->window, WIN_EVMODE_UNKNOWN) });
 
-<<<<<<< HEAD
-
-  float t = get_time_ms();
-  if (w->oldX == -10000 && w->oldY == -10000 && w->oldW == 0 && w->oldH == 0) {
-    if (!w->isOld) {
-      /* w->isOld = true; */
-
-      if (ps->o.spawn_center_screen) {
-        w->oldX = ps->root_width/2;
-        w->oldY = ps->root_height/2;
-        w->oldW = 1;
-        w->oldH = 1;
-      } else if (ps->o.spawn_center) {
-        w->oldX = ce->x + ce->width/2;
-        w->oldY = ce->y + ce->height/2;
-        w->oldW = 1;
-        w->oldH = 1;
-      } else {
-        w->oldX = ce->x;
-        w->oldY = ce->y;
-        w->oldW = ce->width;
-        w->oldH = ce->height;
-      }
-    } else {
-        w->oldX = ce->x;
-        w->oldY = ce->y;
-        w->oldW = ce->width;
-        w->oldH = ce->height;
-    }
-
-    w->newX = ce->x;
-    w->newY = ce->y;
-    w->newW = ce->width;
-    w->newH = ce->height;
-    w->moveTimeX = t;
-    w->moveTimeY = t;
-    w->moveTimeW = t;
-    w->moveTimeH = t;
-  } else {
-    if (w->newX == w->a.x && w->newY == w->a.y) {
-      w->oldX = w->a.x;
-      w->oldY = w->a.y;
-      w->oldW = w->a.width;
-      w->oldH = w->a.height;
-      w->moveTimeX = t;
-      w->moveTimeY = t;
-      w->moveTimeW = t;
-      w->moveTimeH = t;
-    }
-    if (w->newX != ce->x || w->newY != ce->y || w->newW != ce->width || w->newH != ce->height) {
-      float t      = get_time_ms();
-      float moveDx = ((float) t - w->moveTimeX) / ps->o.transition_length;
-      float moveDy = ((float) t - w->moveTimeY) / ps->o.transition_length;
-      float moveDw = ((float) t - w->moveTimeW) / ps->o.transition_length;
-      float moveDh = ((float) t - w->moveTimeH) / ps->o.transition_length;
-
-      if (w->moveTimeX != 0.0 && moveDx < 1.0 && w->oldX != w->newX) {
-        float oldMoveDx = pow((float) (w->newX - w->a.x) / (float) (w->newX - ce->x), 1 / ps->o.transition_pow_x);
-        float fakeT     = (t - oldMoveDx * (float) ps->o.transition_length);
-        /* printf("X: %f,%f\n", fakeT, t); */
-        w->moveTimeX    = isnanf(fakeT)? t : fakeT;
-      } else {
-        w->moveTimeX    = t;
-      }
-      if (w->moveTimeY != 0.0 && moveDy < 1.0 && w->oldY != w->newY) {
-        float oldMoveDy = pow((float) (w->newY - w->a.y) / (float) (w->newY - ce->y), 1 / ps->o.transition_pow_y);
-        float fakeT     = (t - oldMoveDy * (float) ps->o.transition_length);
-        /* printf("Y: %f,%f\n", fakeT, t); */
-        w->moveTimeY    = isnanf(fakeT)? t : fakeT;
-      } else {
-        w->moveTimeY    = t;
-      }
-      if (w->moveTimeW != 0.0 && moveDw < 1.0 && w->oldW != w->newW) {
-        float oldMoveDw = pow((float) (w->newW - w->a.width) / (float) (w->newW - ce->width), 1 / ps->o.transition_pow_w);
-        float fakeT     = (t - oldMoveDw * (float) ps->o.transition_length);
-        /* printf("Y: %f,%f\n", fakeT, t); */
-        w->moveTimeW    = isnanf(fakeT)? t : fakeT;
-      } else {
-        w->moveTimeW    = t;
-      }
-      if (w->moveTimeH != 0.0 && moveDh < 1.0 && w->oldH != w->newH) {
-        float oldMoveDh = pow((float) (w->newH - w->a.height) / (float) (w->newH - ce->height), 1 / ps->o.transition_pow_h);
-        float fakeT     = (t - oldMoveDh * (float) ps->o.transition_length);
-        /* printf("Y: %f,%f\n", fakeT, t); */
-        w->moveTimeH    = isnanf(fakeT)? t : fakeT;
-      } else {
-        w->moveTimeH    = t;
-      }
-
-      w->oldX = w->newX;
-      w->oldY = w->newY;
-      w->oldW = w->newW;
-      w->oldH = w->newH;
-      w->newX = ce->x;
-      w->newY = ce->y;
-      w->newW = ce->width;
-      w->newH = ce->height;
-
-      if (ps->o.no_scale_down && w->newW < w->oldW) { w->oldW = w->newW; }
-      if (ps->o.no_scale_down && w->newH < w->oldH) { w->oldH = w->newH; }
-    }
-  }
-
-
-
-
-  if (w->a.map_state == IsUnmapped) {
-    /* save the configure event for when the window maps */
-    w->need_configure = true;
-    w->queue_configure = *ce;
-    restack_win(ps, w, ce->above);
-  } else {
-    if (!(w->need_configure)) {
-      restack_win(ps, w, ce->above);
-=======
       win *w_top = find_toplevel2(ps, ev->window);
       // Initialize client_win as early as possible
       if (w_top && (!w_top->client_win || w_top->client_win == w_top->id)
@@ -2716,7 +1716,6 @@
         win_unmark_client(ps, w_top);
         win_mark_client(ps, w_top, ev->window);
       }
->>>>>>> fed46342
     }
   }
 
@@ -2747,33 +1746,12 @@
     }
   }
 
-<<<<<<< HEAD
-//    w->a.x = ce->x;
-//    w->a.y = ce->y;
-
-    if (w->a.width != ce->width || w->a.height != ce->height
-        || w->a.border_width != ce->border_width)
-      free_wpaint(ps, w);
-
-    if (w->a.width != ce->width || w->a.height != ce->height
-        || w->a.border_width != ce->border_width) {
-      w->a.width = ce->width;
-      w->a.height = ce->height;
-      w->a.border_width = ce->border_width;
-      calc_win_size(ps, w);
-
-      // Rounded corner detection is affected by window size
-      if (ps->shape_exists && ps->o.shadow_ignore_shaped
-          && ps->o.detect_rounded_corners && w->bounding_shaped)
-        win_update_shape(ps, w);
-=======
   // If name changes
   if (ps->o.track_wdata
       && (ps->atom_name == ev->atom || ps->atom_name_ewmh == ev->atom)) {
     win *w = find_toplevel(ps, ev->window);
     if (w && 1 == win_get_name(ps, w)) {
       win_on_factor_change(ps, w);
->>>>>>> fed46342
     }
   }
 
@@ -2838,1837 +1816,10 @@
   repair_win(ps, w);
 }
 
-<<<<<<< HEAD
-/**
- * Xlib error handler function.
- */
-static int
-xerror(Display __attribute__((unused)) *dpy, XErrorEvent *ev) {
-  session_t * const ps = ps_g;
-
-  int o = 0;
-  const char *name = "Unknown";
-
-  if (should_ignore(ps, ev->serial)) {
-    return 0;
-  }
-
-  if (ev->request_code == ps->composite_opcode
-      && ev->minor_code == X_CompositeRedirectSubwindows) {
-    fprintf(stderr, "Another composite manager is already running\n");
-    exit(1);
-  }
-
-#define CASESTRRET2(s)   case s: name = #s; break
-
-  o = ev->error_code - ps->xfixes_error;
-  switch (o) {
-    CASESTRRET2(BadRegion);
-  }
-
-  o = ev->error_code - ps->damage_error;
-  switch (o) {
-    CASESTRRET2(BadDamage);
-  }
-
-  o = ev->error_code - ps->render_error;
-  switch (o) {
-    CASESTRRET2(BadPictFormat);
-    CASESTRRET2(BadPicture);
-    CASESTRRET2(BadPictOp);
-    CASESTRRET2(BadGlyphSet);
-    CASESTRRET2(BadGlyph);
-  }
-
-#ifdef CONFIG_VSYNC_OPENGL
-  if (ps->glx_exists) {
-    o = ev->error_code - ps->glx_error;
-    switch (o) {
-      CASESTRRET2(GLX_BAD_SCREEN);
-      CASESTRRET2(GLX_BAD_ATTRIBUTE);
-      CASESTRRET2(GLX_NO_EXTENSION);
-      CASESTRRET2(GLX_BAD_VISUAL);
-      CASESTRRET2(GLX_BAD_CONTEXT);
-      CASESTRRET2(GLX_BAD_VALUE);
-      CASESTRRET2(GLX_BAD_ENUM);
-    }
-  }
-#endif
-
-#ifdef CONFIG_XSYNC
-  if (ps->xsync_exists) {
-    o = ev->error_code - ps->xsync_error;
-    switch (o) {
-      CASESTRRET2(XSyncBadCounter);
-      CASESTRRET2(XSyncBadAlarm);
-      CASESTRRET2(XSyncBadFence);
-    }
-  }
-#endif
-
-  switch (ev->error_code) {
-    CASESTRRET2(BadAccess);
-    CASESTRRET2(BadAlloc);
-    CASESTRRET2(BadAtom);
-    CASESTRRET2(BadColor);
-    CASESTRRET2(BadCursor);
-    CASESTRRET2(BadDrawable);
-    CASESTRRET2(BadFont);
-    CASESTRRET2(BadGC);
-    CASESTRRET2(BadIDChoice);
-    CASESTRRET2(BadImplementation);
-    CASESTRRET2(BadLength);
-    CASESTRRET2(BadMatch);
-    CASESTRRET2(BadName);
-    CASESTRRET2(BadPixmap);
-    CASESTRRET2(BadRequest);
-    CASESTRRET2(BadValue);
-    CASESTRRET2(BadWindow);
-  }
-
-#undef CASESTRRET2
-
-  print_timestamp(ps);
-  {
-    char buf[BUF_LEN] = "";
-    XGetErrorText(ps->dpy, ev->error_code, buf, BUF_LEN);
-    printf("error %4d %-12s request %4d minor %4d serial %6lu: \"%s\"\n",
-        ev->error_code, name, ev->request_code,
-        ev->minor_code, ev->serial, buf);
-  }
-
-  // print_backtrace();
-
-  return 0;
-}
-
-static void
-expose_root(session_t *ps, XRectangle *rects, int nrects) {
-  free_all_damage_last(ps);
-  XserverRegion region = XFixesCreateRegion(ps->dpy, rects, nrects);
-  add_damage(ps, region);
-}
-
-/**
- * Get the value of a type-<code>Window</code> property of a window.
- *
- * @return the value if successful, 0 otherwise
- */
-static Window
-wid_get_prop_window(session_t *ps, Window wid, Atom aprop) {
-  // Get the attribute
-  Window p = None;
-  winprop_t prop = wid_get_prop(ps, wid, aprop, 1L, XA_WINDOW, 32);
-
-  // Return it
-  if (prop.nitems) {
-    p = *prop.data.p32;
-  }
-
-  free_winprop(&prop);
-
-  return p;
-}
-
-/**
- * Update focused state of a window.
- */
-static void
-win_update_focused(session_t *ps, win *w) {
-  bool focused_old = w->focused;
-
-  if (UNSET != w->focused_force) {
-    w->focused = w->focused_force;
-  }
-  else {
-    w->focused = win_is_focused_real(ps, w);
-
-    // Use wintype_focus, and treat WM windows and override-redirected
-    // windows specially
-    if (ps->o.wintype_focus[w->window_type]
-        || (ps->o.mark_wmwin_focused && w->wmwin)
-        || (ps->o.mark_ovredir_focused
-          && w->id == w->client_win && !w->wmwin)
-        || (IsViewable == w->a.map_state && win_match(ps, w, ps->o.focus_blacklist, &w->cache_fcblst)))
-      w->focused = true;
-
-    // If window grouping detection is enabled, mark the window active if
-    // its group is
-    if (ps->o.track_leader && ps->active_leader
-        && win_get_leader(ps, w) == ps->active_leader) {
-      w->focused = true;
-    }
-  }
-
-  // Always recalculate the window target opacity, since some opacity-related
-  // options depend on the output value of win_is_focused_real() instead of
-  // w->focused
-  w->flags |= WFLAG_OPCT_CHANGE;
-}
-
-/**
- * Set real focused state of a window.
- */
-static void
-win_set_focused(session_t *ps, win *w, bool focused) {
-  // Unmapped windows will have their focused state reset on map
-  if (IsUnmapped == w->a.map_state)
-    return;
-
-  if (win_is_focused_real(ps, w) == focused) return;
-
-  if (focused) {
-    if (ps->active_win)
-      win_set_focused(ps, ps->active_win, false);
-    ps->active_win = w;
-  }
-  else if (w == ps->active_win)
-    ps->active_win = NULL;
-
-  assert(win_is_focused_real(ps, w) == focused);
-
-  win_on_focus_change(ps, w);
-}
-
-/**
- * Handle window focus change.
- */
-static void
-win_on_focus_change(session_t *ps, win *w) {
-  // If window grouping detection is enabled
-  if (ps->o.track_leader) {
-    Window leader = win_get_leader(ps, w);
-
-    // If the window gets focused, replace the old active_leader
-    if (win_is_focused_real(ps, w) && leader != ps->active_leader) {
-      Window active_leader_old = ps->active_leader;
-
-      ps->active_leader = leader;
-
-      group_update_focused(ps, active_leader_old);
-      group_update_focused(ps, leader);
-    }
-    // If the group get unfocused, remove it from active_leader
-    else if (!win_is_focused_real(ps, w) && leader && leader == ps->active_leader
-        && !group_is_focused(ps, leader)) {
-      ps->active_leader = None;
-      group_update_focused(ps, leader);
-    }
-
-    // The window itself must be updated anyway
-    win_update_focused(ps, w);
-  }
-  // Otherwise, only update the window itself
-  else {
-    win_update_focused(ps, w);
-  }
-
-  // Update everything related to conditions
-  win_on_factor_change(ps, w);
-
-#ifdef CONFIG_DBUS
-  // Send D-Bus signal
-  if (ps->o.dbus) {
-    if (win_is_focused_real(ps, w))
-      cdbus_ev_win_focusin(ps, w);
-    else
-      cdbus_ev_win_focusout(ps, w);
-  }
-#endif
-}
-
-/**
- * Update leader of a window.
- */
-static void
-win_update_leader(session_t *ps, win *w) {
-  Window leader = None;
-
-  // Read the leader properties
-  if (ps->o.detect_transient && !leader)
-    leader = wid_get_prop_window(ps, w->client_win, ps->atom_transient);
-
-  if (ps->o.detect_client_leader && !leader)
-    leader = wid_get_prop_window(ps, w->client_win, ps->atom_client_leader);
-
-  win_set_leader(ps, w, leader);
-
-#ifdef DEBUG_LEADER
-  printf_dbgf("(%#010lx): client %#010lx, leader %#010lx, cache %#010lx\n", w->id, w->client_win, w->leader, win_get_leader(ps, w));
-#endif
-}
-
-/**
- * Set leader of a window.
- */
-static void
-win_set_leader(session_t *ps, win *w, Window nleader) {
-  // If the leader changes
-  if (w->leader != nleader) {
-    Window cache_leader_old = win_get_leader(ps, w);
-
-    w->leader = nleader;
-
-    // Forcefully do this to deal with the case when a child window
-    // gets mapped before parent, or when the window is a waypoint
-    clear_cache_win_leaders(ps);
-
-    // Update the old and new window group and active_leader if the window
-    // could affect their state.
-    Window cache_leader = win_get_leader(ps, w);
-    if (win_is_focused_real(ps, w) && cache_leader_old != cache_leader) {
-      ps->active_leader = cache_leader;
-
-      group_update_focused(ps, cache_leader_old);
-      group_update_focused(ps, cache_leader);
-    }
-    // Otherwise, at most the window itself is affected
-    else {
-      win_update_focused(ps, w);
-    }
-
-    // Update everything related to conditions
-    win_on_factor_change(ps, w);
-  }
-}
-
-/**
- * Internal function of win_get_leader().
- */
-static Window
-win_get_leader_raw(session_t *ps, win *w, int recursions) {
-  // Rebuild the cache if needed
-  if (!w->cache_leader && (w->client_win || w->leader)) {
-    // Leader defaults to client window
-    if (!(w->cache_leader = w->leader))
-      w->cache_leader = w->client_win;
-
-    // If the leader of this window isn't itself, look for its ancestors
-    if (w->cache_leader && w->cache_leader != w->client_win) {
-      win *wp = find_toplevel(ps, w->cache_leader);
-      if (wp) {
-        // Dead loop?
-        if (recursions > WIN_GET_LEADER_MAX_RECURSION)
-          return None;
-
-        w->cache_leader = win_get_leader_raw(ps, wp, recursions + 1);
-      }
-    }
-  }
-
-  return w->cache_leader;
-}
-
-/**
- * Get the value of a text property of a window.
- */
-bool
-wid_get_text_prop(session_t *ps, Window wid, Atom prop,
-    char ***pstrlst, int *pnstr) {
-  XTextProperty text_prop = { NULL, None, 0, 0 };
-
-  if (!(XGetTextProperty(ps->dpy, wid, &text_prop, prop) && text_prop.value))
-    return false;
-
-  if (Success !=
-      XmbTextPropertyToTextList(ps->dpy, &text_prop, pstrlst, pnstr)
-      || !*pnstr) {
-    *pnstr = 0;
-    if (*pstrlst)
-      XFreeStringList(*pstrlst);
-    cxfree(text_prop.value);
-    return false;
-  }
-
-  cxfree(text_prop.value);
-  return true;
-}
-
-/**
- * Get the name of a window from window ID.
- */
-static bool
-wid_get_name(session_t *ps, Window wid, char **name) {
-  XTextProperty text_prop = { NULL, None, 0, 0 };
-  char **strlst = NULL;
-  int nstr = 0;
-
-  if (!(wid_get_text_prop(ps, wid, ps->atom_name_ewmh, &strlst, &nstr))) {
-#ifdef DEBUG_WINDATA
-    printf_dbgf("(%#010lx): _NET_WM_NAME unset, falling back to WM_NAME.\n", wid);
-#endif
-
-    if (!(XGetWMName(ps->dpy, wid, &text_prop) && text_prop.value)) {
-      return false;
-    }
-    if (Success !=
-        XmbTextPropertyToTextList(ps->dpy, &text_prop, &strlst, &nstr)
-        || !nstr || !strlst) {
-      if (strlst)
-        XFreeStringList(strlst);
-      cxfree(text_prop.value);
-      return false;
-    }
-    cxfree(text_prop.value);
-  }
-
-  *name = mstrcpy(strlst[0]);
-
-  XFreeStringList(strlst);
-
-  return true;
-}
-
-/**
- * Get the role of a window from window ID.
- */
-static bool
-wid_get_role(session_t *ps, Window wid, char **role) {
-  char **strlst = NULL;
-  int nstr = 0;
-
-  if (!wid_get_text_prop(ps, wid, ps->atom_role, &strlst, &nstr)) {
-    return false;
-  }
-
-  *role = mstrcpy(strlst[0]);
-
-  XFreeStringList(strlst);
-
-  return true;
-}
-
-/**
- * Retrieve a string property of a window and update its <code>win</code>
- * structure.
- */
-static int
-win_get_prop_str(session_t *ps, win *w, char **tgt,
-    bool (*func_wid_get_prop_str)(session_t *ps, Window wid, char **tgt)) {
-  int ret = -1;
-  char *prop_old = *tgt;
-
-  // Can't do anything if there's no client window
-  if (!w->client_win)
-    return false;
-
-  // Get the property
-  ret = func_wid_get_prop_str(ps, w->client_win, tgt);
-
-  // Return -1 if func_wid_get_prop_str() failed, 0 if the property
-  // doesn't change, 1 if it changes
-  if (!ret)
-    ret = -1;
-  else if (prop_old && !strcmp(*tgt, prop_old))
-    ret = 0;
-  else
-    ret = 1;
-
-  // Keep the old property if there's no new one
-  if (*tgt != prop_old)
-    free(prop_old);
-
-  return ret;
-}
-
-/**
- * Retrieve the <code>WM_CLASS</code> of a window and update its
- * <code>win</code> structure.
- */
-static bool
-win_get_class(session_t *ps, win *w) {
-  char **strlst = NULL;
-  int nstr = 0;
-
-  // Can't do anything if there's no client window
-  if (!w->client_win)
-    return false;
-
-  // Free and reset old strings
-  free(w->class_instance);
-  free(w->class_general);
-  w->class_instance = NULL;
-  w->class_general = NULL;
-
-  // Retrieve the property string list
-  if (!wid_get_text_prop(ps, w->client_win, ps->atom_class, &strlst, &nstr))
-    return false;
-
-  // Copy the strings if successful
-  w->class_instance = mstrcpy(strlst[0]);
-
-  if (nstr > 1)
-    w->class_general = mstrcpy(strlst[1]);
-
-  XFreeStringList(strlst);
-
-#ifdef DEBUG_WINDATA
-  printf_dbgf("(%#010lx): client = %#010lx, "
-      "instance = \"%s\", general = \"%s\"\n",
-      w->id, w->client_win, w->class_instance, w->class_general);
-#endif
-
-  return true;
-}
-
-/**
- * Force a full-screen repaint.
- */
-void
-force_repaint(session_t *ps) {
-  assert(ps->screen_reg);
-  XserverRegion reg = None;
-  if (ps->screen_reg && (reg = copy_region(ps, ps->screen_reg))) {
-    ps->ev_received = true;
-    add_damage(ps, reg);
-  }
-}
-
-#ifdef CONFIG_DBUS
-/** @name DBus hooks
- */
-///@{
-
-/**
- * Set w->shadow_force of a window.
- */
-void
-win_set_shadow_force(session_t *ps, win *w, switch_t val) {
-  if (val != w->shadow_force) {
-    w->shadow_force = val;
-    win_determine_shadow(ps, w);
-    ps->ev_received = true;
-  }
-}
-
-/**
- * Set w->fade_force of a window.
- */
-void
-win_set_fade_force(session_t *ps, win *w, switch_t val) {
-  if (val != w->fade_force) {
-    w->fade_force = val;
-    win_determine_fade(ps, w);
-    ps->ev_received = true;
-  }
-}
-
-/**
- * Set w->focused_force of a window.
- */
-void
-win_set_focused_force(session_t *ps, win *w, switch_t val) {
-  if (val != w->focused_force) {
-    w->focused_force = val;
-    win_update_focused(ps, w);
-    ps->ev_received = true;
-  }
-}
-
-/**
- * Set w->invert_color_force of a window.
- */
-void
-win_set_invert_color_force(session_t *ps, win *w, switch_t val) {
-  if (val != w->invert_color_force) {
-    w->invert_color_force = val;
-    win_determine_invert_color(ps, w);
-    ps->ev_received = true;
-  }
-}
-
-/**
- * Enable focus tracking.
- */
-void
-opts_init_track_focus(session_t *ps) {
-  // Already tracking focus
-  if (ps->o.track_focus)
-    return;
-
-  ps->o.track_focus = true;
-
-  if (!ps->o.use_ewmh_active_win) {
-    // Start listening to FocusChange events
-    for (win *w = ps->list; w; w = w->next)
-      if (IsViewable == w->a.map_state)
-        XSelectInput(ps->dpy, w->id,
-            determine_evmask(ps, w->id, WIN_EVMODE_FRAME));
-  }
-
-  // Recheck focus
-  recheck_focus(ps);
-}
-
-/**
- * Set no_fading_openclose option.
- */
-void
-opts_set_no_fading_openclose(session_t *ps, bool newval) {
-  if (newval != ps->o.no_fading_openclose) {
-    ps->o.no_fading_openclose = newval;
-    for (win *w = ps->list; w; w = w->next)
-      win_determine_fade(ps, w);
-    ps->ev_received = true;
-  }
-}
-
-//!@}
-#endif
-
-#ifdef DEBUG_EVENTS
-static int
-ev_serial(XEvent *ev) {
-  if ((ev->type & 0x7f) != KeymapNotify) {
-    return ev->xany.serial;
-  }
-  return NextRequest(ev->xany.display);
-}
-
-static const char *
-ev_name(session_t *ps, XEvent *ev) {
-  static char buf[128];
-  switch (ev->type & 0x7f) {
-    CASESTRRET(FocusIn);
-    CASESTRRET(FocusOut);
-    CASESTRRET(CreateNotify);
-    CASESTRRET(ConfigureNotify);
-    CASESTRRET(DestroyNotify);
-    CASESTRRET(MapNotify);
-    CASESTRRET(UnmapNotify);
-    CASESTRRET(ReparentNotify);
-    CASESTRRET(CirculateNotify);
-    CASESTRRET(Expose);
-    CASESTRRET(PropertyNotify);
-    CASESTRRET(ClientMessage);
-  }
-
-  if (isdamagenotify(ps, ev))
-    return "Damage";
-
-  if (ps->shape_exists && ev->type == ps->shape_event)
-    return "ShapeNotify";
-
-#ifdef CONFIG_XSYNC
-  if (ps->xsync_exists) {
-    int o = ev->type - ps->xsync_event;
-    switch (o) {
-      CASESTRRET(XSyncCounterNotify);
-      CASESTRRET(XSyncAlarmNotify);
-    }
-  }
-#endif
-
-  sprintf(buf, "Event %d", ev->type);
-
-  return buf;
-}
-
-static Window
-ev_window(session_t *ps, XEvent *ev) {
-  switch (ev->type) {
-    case FocusIn:
-    case FocusOut:
-      return ev->xfocus.window;
-    case CreateNotify:
-      return ev->xcreatewindow.window;
-    case ConfigureNotify:
-      return ev->xconfigure.window;
-    case DestroyNotify:
-      return ev->xdestroywindow.window;
-    case MapNotify:
-      return ev->xmap.window;
-    case UnmapNotify:
-      return ev->xunmap.window;
-    case ReparentNotify:
-      return ev->xreparent.window;
-    case CirculateNotify:
-      return ev->xcirculate.window;
-    case Expose:
-      return ev->xexpose.window;
-    case PropertyNotify:
-      return ev->xproperty.window;
-    case ClientMessage:
-      return ev->xclient.window;
-    default:
-      if (isdamagenotify(ps, ev)) {
-        return ((XDamageNotifyEvent *)ev)->drawable;
-      }
-
-      if (ps->shape_exists && ev->type == ps->shape_event) {
-        return ((XShapeEvent *) ev)->window;
-      }
-
-      return 0;
-  }
-}
-
-static inline const char *
-ev_focus_mode_name(XFocusChangeEvent* ev) {
-  switch (ev->mode) {
-    CASESTRRET(NotifyNormal);
-    CASESTRRET(NotifyWhileGrabbed);
-    CASESTRRET(NotifyGrab);
-    CASESTRRET(NotifyUngrab);
-  }
-
-  return "Unknown";
-}
-
-static inline const char *
-ev_focus_detail_name(XFocusChangeEvent* ev) {
-  switch (ev->detail) {
-    CASESTRRET(NotifyAncestor);
-    CASESTRRET(NotifyVirtual);
-    CASESTRRET(NotifyInferior);
-    CASESTRRET(NotifyNonlinear);
-    CASESTRRET(NotifyNonlinearVirtual);
-    CASESTRRET(NotifyPointer);
-    CASESTRRET(NotifyPointerRoot);
-    CASESTRRET(NotifyDetailNone);
-  }
-
-  return "Unknown";
-}
-
-static inline void
-ev_focus_report(XFocusChangeEvent* ev) {
-  printf("  { mode: %s, detail: %s }\n", ev_focus_mode_name(ev),
-      ev_focus_detail_name(ev));
-}
-
-#endif
-
-// === Events ===
-
-/**
- * Determine whether we should respond to a <code>FocusIn/Out</code>
- * event.
- */
-/*
-inline static bool
-ev_focus_accept(XFocusChangeEvent *ev) {
-  return NotifyNormal == ev->mode || NotifyUngrab == ev->mode;
-}
-*/
-
-static inline void
-ev_focus_in(session_t *ps, XFocusChangeEvent *ev) {
-#ifdef DEBUG_EVENTS
-  ev_focus_report(ev);
-#endif
-
-  recheck_focus(ps);
-}
-
-inline static void
-ev_focus_out(session_t *ps, XFocusChangeEvent *ev) {
-#ifdef DEBUG_EVENTS
-  ev_focus_report(ev);
-#endif
-
-  recheck_focus(ps);
-}
-
-inline static void
-ev_create_notify(session_t *ps, XCreateWindowEvent *ev) {
-  assert(ev->parent == ps->root);
-  add_win(ps, ev->window, 0);
-}
-
-inline static void
-ev_configure_notify(session_t *ps, XConfigureEvent *ev) {
-#ifdef DEBUG_EVENTS
-  printf("  { send_event: %d, "
-         " above: %#010lx, "
-         " override_redirect: %d }\n",
-         ev->send_event, ev->above, ev->override_redirect);
-#endif
-  configure_win(ps, ev);
-}
-
-inline static void
-ev_destroy_notify(session_t *ps, XDestroyWindowEvent *ev) {
-  destroy_win(ps, ev->window);
-}
-
-inline static void
-ev_map_notify(session_t *ps, XMapEvent *ev) {
-  map_win(ps, ev->window);
-}
-
-inline static void
-ev_unmap_notify(session_t *ps, XUnmapEvent *ev) {
-  win *w = find_win(ps, ev->window);
-
-  if (w)
-    unmap_win(ps, w);
-}
-
-inline static void
-ev_reparent_notify(session_t *ps, XReparentEvent *ev) {
-#ifdef DEBUG_EVENTS
-  printf_dbg("  { new_parent: %#010lx, override_redirect: %d }\n",
-      ev->parent, ev->override_redirect);
-#endif
-
-  if (ev->parent == ps->root) {
-    add_win(ps, ev->window, 0);
-  } else {
-    destroy_win(ps, ev->window);
-
-    // Reset event mask in case something wrong happens
-    XSelectInput(ps->dpy, ev->window,
-        determine_evmask(ps, ev->window, WIN_EVMODE_UNKNOWN));
-
-    // Check if the window is an undetected client window
-    // Firstly, check if it's a known client window
-    if (!find_toplevel(ps, ev->window)) {
-      // If not, look for its frame window
-      win *w_top = find_toplevel2(ps, ev->parent);
-      // If found, and the client window has not been determined, or its
-      // frame may not have a correct client, continue
-      if (w_top && (!w_top->client_win
-            || w_top->client_win == w_top->id)) {
-        // If it has WM_STATE, mark it the client window
-        if (wid_has_prop(ps, ev->window, ps->atom_client)) {
-          w_top->wmwin = false;
-          win_unmark_client(ps, w_top);
-          win_mark_client(ps, w_top, ev->window);
-        }
-        // Otherwise, watch for WM_STATE on it
-        else {
-          XSelectInput(ps->dpy, ev->window,
-              determine_evmask(ps, ev->window, WIN_EVMODE_UNKNOWN)
-              | PropertyChangeMask);
-        }
-      }
-    }
-  }
-}
-
-inline static void
-ev_circulate_notify(session_t *ps, XCirculateEvent *ev) {
-  circulate_win(ps, ev);
-}
-
-inline static void
-ev_expose(session_t *ps, XExposeEvent *ev) {
-  if (ev->window == ps->root || (ps->overlay && ev->window == ps->overlay)) {
-    int more = ev->count + 1;
-    if (ps->n_expose == ps->size_expose) {
-      if (ps->expose_rects) {
-        ps->expose_rects = realloc(ps->expose_rects,
-          (ps->size_expose + more) * sizeof(XRectangle));
-        ps->size_expose += more;
-      } else {
-        ps->expose_rects = malloc(more * sizeof(XRectangle));
-        ps->size_expose = more;
-      }
-    }
-
-    ps->expose_rects[ps->n_expose].x = ev->x;
-    ps->expose_rects[ps->n_expose].y = ev->y;
-    ps->expose_rects[ps->n_expose].width = ev->width;
-    ps->expose_rects[ps->n_expose].height = ev->height;
-    ps->n_expose++;
-
-    if (ev->count == 0) {
-      expose_root(ps, ps->expose_rects, ps->n_expose);
-      ps->n_expose = 0;
-    }
-  }
-}
-
-/**
- * Update current active window based on EWMH _NET_ACTIVE_WIN.
- *
- * Does not change anything if we fail to get the attribute or the window
- * returned could not be found.
- */
-static void
-update_ewmh_active_win(session_t *ps) {
-  // Search for the window
-  Window wid = wid_get_prop_window(ps, ps->root, ps->atom_ewmh_active_win);
-  win *w = find_win_all(ps, wid);
-
-  // Mark the window focused. No need to unfocus the previous one.
-  if (w) win_set_focused(ps, w, true);
-}
-
-inline static void
-ev_property_notify(session_t *ps, XPropertyEvent *ev) {
-#ifdef DEBUG_EVENTS
-  {
-    // Print out changed atom
-    char *name = XGetAtomName(ps->dpy, ev->atom);
-    printf_dbg("  { atom = %s }\n", name);
-    cxfree(name);
-  }
-#endif
-
-  if (ps->root == ev->window) {
-    if (ps->o.track_focus && ps->o.use_ewmh_active_win
-        && ps->atom_ewmh_active_win == ev->atom) {
-      update_ewmh_active_win(ps);
-    }
-    else {
-      // Destroy the root "image" if the wallpaper probably changed
-      for (int p = 0; background_props_str[p]; p++) {
-        if (ev->atom == get_atom(ps, background_props_str[p])) {
-          root_damaged(ps);
-          break;
-        }
-      }
-    }
-
-    // Unconcerned about any other proprties on root window
-    return;
-  }
-
-  // If WM_STATE changes
-  if (ev->atom == ps->atom_client) {
-    // Check whether it could be a client window
-    if (!find_toplevel(ps, ev->window)) {
-      // Reset event mask anyway
-      XSelectInput(ps->dpy, ev->window,
-          determine_evmask(ps, ev->window, WIN_EVMODE_UNKNOWN));
-
-      win *w_top = find_toplevel2(ps, ev->window);
-      // Initialize client_win as early as possible
-      if (w_top && (!w_top->client_win || w_top->client_win == w_top->id)
-          && wid_has_prop(ps, ev->window, ps->atom_client)) {
-        w_top->wmwin = false;
-        win_unmark_client(ps, w_top);
-        win_mark_client(ps, w_top, ev->window);
-      }
-    }
-  }
-
-  // If _NET_WM_WINDOW_TYPE changes... God knows why this would happen, but
-  // there are always some stupid applications. (#144)
-  if (ev->atom == ps->atom_win_type) {
-    win *w = NULL;
-    if ((w = find_toplevel(ps, ev->window)))
-      win_upd_wintype(ps, w);
-  }
-
-  // If _NET_WM_OPACITY changes
-  if (ev->atom == ps->atom_opacity) {
-    win *w = NULL;
-    if ((w = find_win(ps, ev->window)))
-      w->opacity_prop = wid_get_opacity_prop(ps, w->id, OPAQUE);
-    else if (ps->o.detect_client_opacity
-        && (w = find_toplevel(ps, ev->window)))
-      w->opacity_prop_client = wid_get_opacity_prop(ps, w->client_win,
-            OPAQUE);
-    if (w) {
-      w->flags |= WFLAG_OPCT_CHANGE;
-    }
-  }
-
-  // If frame extents property changes
-  if (ps->o.frame_opacity && ev->atom == ps->atom_frame_extents) {
-    win *w = find_toplevel(ps, ev->window);
-    if (w) {
-      get_frame_extents(ps, w, ev->window);
-      // If frame extents change, the window needs repaint
-      add_damage_win(ps, w);
-    }
-  }
-
-  // If name changes
-  if (ps->o.track_wdata
-      && (ps->atom_name == ev->atom || ps->atom_name_ewmh == ev->atom)) {
-    win *w = find_toplevel(ps, ev->window);
-    if (w && 1 == win_get_name(ps, w)) {
-      win_on_factor_change(ps, w);
-    }
-  }
-
-  // If class changes
-  if (ps->o.track_wdata && ps->atom_class == ev->atom) {
-    win *w = find_toplevel(ps, ev->window);
-    if (w) {
-      win_get_class(ps, w);
-      win_on_factor_change(ps, w);
-    }
-  }
-
-  // If role changes
-  if (ps->o.track_wdata && ps->atom_role == ev->atom) {
-    win *w = find_toplevel(ps, ev->window);
-    if (w && 1 == win_get_role(ps, w)) {
-      win_on_factor_change(ps, w);
-    }
-  }
-
-  // If _COMPTON_SHADOW changes
-  if (ps->o.respect_prop_shadow && ps->atom_compton_shadow == ev->atom) {
-    win *w = find_win(ps, ev->window);
-    if (w)
-      win_update_prop_shadow(ps, w);
-  }
-
-  // If a leader property changes
-  if ((ps->o.detect_transient && ps->atom_transient == ev->atom)
-      || (ps->o.detect_client_leader && ps->atom_client_leader == ev->atom)) {
-    win *w = find_toplevel(ps, ev->window);
-    if (w) {
-      win_update_leader(ps, w);
-    }
-  }
-
-  // Check for other atoms we are tracking
-  for (latom_t *platom = ps->track_atom_lst; platom; platom = platom->next) {
-    if (platom->atom == ev->atom) {
-      win *w = find_win(ps, ev->window);
-      if (!w)
-        w = find_toplevel(ps, ev->window);
-      if (w)
-        win_on_factor_change(ps, w);
-      break;
-    }
-  }
-}
-
-inline static void
-ev_damage_notify(session_t *ps, XDamageNotifyEvent *ev) {
-  damage_win(ps, ev);
-}
-
-inline static void
-ev_shape_notify(session_t *ps, XShapeEvent *ev) {
-  win *w = find_win(ps, ev->window);
-  if (!w || IsUnmapped == w->a.map_state) return;
-
-  /*
-   * Empty border_size may indicated an
-   * unmapped/destroyed window, in which case
-   * seemingly BadRegion errors would be triggered
-   * if we attempt to rebuild border_size
-   */
-  if (w->border_size) {
-    // Mark the old border_size as damaged
-    add_damage(ps, w->border_size);
-
-    w->border_size = border_size(ps, w, true);
-
-    // Mark the new border_size as damaged
-    add_damage(ps, copy_region(ps, w->border_size));
-  }
-
-  // Redo bounding shape detection and rounded corner detection
-  win_update_shape(ps, w);
-
-  update_reg_ignore_expire(ps, w);
-}
-
-/**
- * Handle ScreenChangeNotify events from X RandR extension.
- */
-static void
-ev_screen_change_notify(session_t *ps,
-    XRRScreenChangeNotifyEvent __attribute__((unused)) *ev) {
-  if (ps->o.xinerama_shadow_crop)
-    cxinerama_upd_scrs(ps);
-
-  if (ps->o.sw_opti && !ps->o.refresh_rate) {
-    update_refresh_rate(ps);
-    if (!ps->refresh_rate) {
-      fprintf(stderr, "ev_screen_change_notify(): Refresh rate detection "
-          "failed, --sw-opti disabled.");
-      ps->o.sw_opti = false;
-    }
-  }
-}
-
-#if defined(DEBUG_EVENTS) || defined(DEBUG_RESTACK)
-/**
- * Get a window's name from window ID.
- */
-static bool
-ev_window_name(session_t *ps, Window wid, char **name) {
-  bool to_free = false;
-
-  *name = "";
-  if (wid) {
-    *name = "(Failed to get title)";
-    if (ps->root == wid)
-      *name = "(Root window)";
-    else if (ps->overlay == wid)
-      *name = "(Overlay)";
-    else {
-      win *w = find_win(ps, wid);
-      if (!w)
-        w = find_toplevel(ps, wid);
-
-      if (w && w->name)
-        *name = w->name;
-      else if (!(w && w->client_win
-            && (to_free = wid_get_name(ps, w->client_win, name))))
-          to_free = wid_get_name(ps, wid, name);
-    }
-  }
-
-  return to_free;
-}
-#endif
-
-static void
-ev_handle(session_t *ps, XEvent *ev) {
-  if ((ev->type & 0x7f) != KeymapNotify) {
-    discard_ignore(ps, ev->xany.serial);
-  }
-
-#ifdef DEBUG_EVENTS
-  if (!isdamagenotify(ps, ev)) {
-    Window wid = ev_window(ps, ev);
-    char *window_name = NULL;
-    bool to_free = false;
-
-    to_free = ev_window_name(ps, wid, &window_name);
-
-    print_timestamp(ps);
-    printf("event %10.10s serial %#010x window %#010lx \"%s\"\n",
-      ev_name(ps, ev), ev_serial(ev), wid, window_name);
-
-    if (to_free) {
-      cxfree(window_name);
-      window_name = NULL;
-    }
-  }
-
-#endif
-
-  switch (ev->type) {
-    case FocusIn:
-      ev_focus_in(ps, (XFocusChangeEvent *)ev);
-      break;
-    case FocusOut:
-      ev_focus_out(ps, (XFocusChangeEvent *)ev);
-      break;
-    case CreateNotify:
-      ev_create_notify(ps, (XCreateWindowEvent *)ev);
-      break;
-    case ConfigureNotify:
-      ev_configure_notify(ps, (XConfigureEvent *)ev);
-      break;
-    case DestroyNotify:
-      ev_destroy_notify(ps, (XDestroyWindowEvent *)ev);
-      break;
-    case MapNotify:
-      ev_map_notify(ps, (XMapEvent *)ev);
-      break;
-    case UnmapNotify:
-      ev_unmap_notify(ps, (XUnmapEvent *)ev);
-      break;
-    case ReparentNotify:
-      ev_reparent_notify(ps, (XReparentEvent *)ev);
-      break;
-    case CirculateNotify:
-      ev_circulate_notify(ps, (XCirculateEvent *)ev);
-      break;
-    case Expose:
-      ev_expose(ps, (XExposeEvent *)ev);
-      break;
-    case PropertyNotify:
-      ev_property_notify(ps, (XPropertyEvent *)ev);
-      break;
-    default:
-      if (ps->shape_exists && ev->type == ps->shape_event) {
-        ev_shape_notify(ps, (XShapeEvent *) ev);
-        break;
-      }
-      if (ps->randr_exists && ev->type == (ps->randr_event + RRScreenChangeNotify)) {
-        ev_screen_change_notify(ps, (XRRScreenChangeNotifyEvent *) ev);
-        break;
-      }
-      if (isdamagenotify(ps, ev)) {
-        ev_damage_notify(ps, (XDamageNotifyEvent *) ev);
-        break;
-      }
-  }
-}
-
-// === Main ===
-
-/**
- * Print usage text and exit.
- */
-static void
-usage(int ret) {
-#define WARNING_DISABLED " (DISABLED AT COMPILE TIME)"
-#define WARNING
-  const static char *usage_text =
-    "compton (" COMPTON_VERSION ")\n"
-    "usage: compton [options]\n"
-    "Options:\n"
-    "\n"
-    "-d display\n"
-    "  Which display should be managed.\n"
-    "\n"
-    "-r radius\n"
-    "  The blur radius for shadows. (default 12)\n"
-    "\n"
-    "-o opacity\n"
-    "  The translucency for shadows. (default .75)\n"
-    "\n"
-    "-l left-offset\n"
-    "  The left offset for shadows. (default -15)\n"
-    "\n"
-    "-t top-offset\n"
-    "  The top offset for shadows. (default -15)\n"
-    "\n"
-    "-I fade-in-step\n"
-    "  Opacity change between steps while fading in. (default 0.028)\n"
-    "\n"
-    "-O fade-out-step\n"
-    "  Opacity change between steps while fading out. (default 0.03)\n"
-    "\n"
-    "-D fade-delta-time\n"
-    "  The time between steps in a fade in milliseconds. (default 10)\n"
-    "\n"
-    "-m opacity\n"
-    "  The opacity for menus. (default 1.0)\n"
-    "\n"
-    "-c\n"
-    "  Enabled client-side shadows on windows.\n"
-    "\n"
-    "-C\n"
-    "  Avoid drawing shadows on dock/panel windows.\n"
-    "\n"
-    "-z\n"
-    "  Zero the part of the shadow's mask behind the window.\n"
-    "\n"
-    "-f\n"
-    "  Fade windows in/out when opening/closing and when opacity\n"
-    "  changes, unless --no-fading-openclose is used.\n"
-    "\n"
-    "-F\n"
-    "  Equals to -f. Deprecated.\n"
-    "\n"
-    "-i opacity\n"
-    "  Opacity of inactive windows. (0.1 - 1.0)\n"
-    "\n"
-    "-e opacity\n"
-    "  Opacity of window titlebars and borders. (0.1 - 1.0)\n"
-    "\n"
-    "-G\n"
-    "  Don't draw shadows on DND windows\n"
-    "\n"
-    "-b\n"
-    "  Daemonize process.\n"
-    "\n"
-    "-S\n"
-    "  Enable synchronous operation (for debugging).\n"
-    "\n"
-    "--show-all-xerrors\n"
-    "  Show all X errors (for debugging).\n"
-    "\n"
-#undef WARNING
-#ifndef CONFIG_LIBCONFIG
-#define WARNING WARNING_DISABLED
-#else
-#define WARNING
-#endif
-    "--config path\n"
-    "  Look for configuration file at the path. Use /dev/null to avoid\n"
-    "  loading configuration file." WARNING "\n"
-    "\n"
-    "--write-pid-path path\n"
-    "  Write process ID to a file.\n"
-    "\n"
-    "--shadow-red value\n"
-    "  Red color value of shadow (0.0 - 1.0, defaults to 0).\n"
-    "\n"
-    "--shadow-green value\n"
-    "  Green color value of shadow (0.0 - 1.0, defaults to 0).\n"
-    "\n"
-    "--shadow-blue value\n"
-    "  Blue color value of shadow (0.0 - 1.0, defaults to 0).\n"
-    "\n"
-    "--inactive-opacity-override\n"
-    "  Inactive opacity set by -i overrides value of _NET_WM_OPACITY.\n"
-    "\n"
-    "--inactive-dim value\n"
-    "  Dim inactive windows. (0.0 - 1.0, defaults to 0)\n"
-    "\n"
-    "--active-opacity opacity\n"
-    "  Default opacity for active windows. (0.0 - 1.0)\n"
-    "\n"
-    "--mark-wmwin-focused\n"
-    "  Try to detect WM windows and mark them as active.\n"
-    "\n"
-    "--shadow-exclude condition\n"
-    "  Exclude conditions for shadows.\n"
-    "\n"
-    "--fade-exclude condition\n"
-    "  Exclude conditions for fading.\n"
-    "\n"
-    "--mark-ovredir-focused\n"
-    "  Mark windows that have no WM frame as active.\n"
-    "\n"
-    "--no-fading-openclose\n"
-    "  Do not fade on window open/close.\n"
-    "\n"
-    "--no-fading-destroyed-argb\n"
-    "  Do not fade destroyed ARGB windows with WM frame. Workaround of bugs\n"
-    "  in Openbox, Fluxbox, etc.\n"
-    "\n"
-    "--shadow-ignore-shaped\n"
-    "  Do not paint shadows on shaped windows. (Deprecated, use\n"
-    "  --shadow-exclude \'bounding_shaped\' or\n"
-    "  --shadow-exclude \'bounding_shaped && !rounded_corners\' instead.)\n"
-    "\n"
-    "--detect-rounded-corners\n"
-    "  Try to detect windows with rounded corners and don't consider\n"
-    "  them shaped windows. Affects --shadow-ignore-shaped,\n"
-    "  --unredir-if-possible, and possibly others. You need to turn this\n"
-    "  on manually if you want to match against rounded_corners in\n"
-    "  conditions.\n"
-    "\n"
-    "--detect-client-opacity\n"
-    "  Detect _NET_WM_OPACITY on client windows, useful for window\n"
-    "  managers not passing _NET_WM_OPACITY of client windows to frame\n"
-    "  windows.\n"
-    "\n"
-    "--refresh-rate val\n"
-    "  Specify refresh rate of the screen. If not specified or 0, compton\n"
-    "  will try detecting this with X RandR extension.\n"
-    "\n"
-    "--vsync vsync-method\n"
-    "  Set VSync method. There are (up to) 5 VSync methods currently\n"
-    "  available:\n"
-    "    none = No VSync\n"
-#undef WARNING
-#ifndef CONFIG_VSYNC_DRM
-#define WARNING WARNING_DISABLED
-#else
-#define WARNING
-#endif
-    "    drm = VSync with DRM_IOCTL_WAIT_VBLANK. May only work on some\n"
-    "      (DRI-based) drivers." WARNING "\n"
-#undef WARNING
-#ifndef CONFIG_VSYNC_OPENGL
-#define WARNING WARNING_DISABLED
-#else
-#define WARNING
-#endif
-    "    opengl = Try to VSync with SGI_video_sync OpenGL extension. Only\n"
-    "      work on some drivers." WARNING"\n"
-    "    opengl-oml = Try to VSync with OML_sync_control OpenGL extension.\n"
-    "      Only work on some drivers." WARNING"\n"
-    "    opengl-swc = Try to VSync with SGI_swap_control OpenGL extension.\n"
-    "      Only work on some drivers. Works only with GLX backend." WARNING "\n"
-    "    opengl-mswc = Try to VSync with MESA_swap_control OpenGL\n"
-    "      extension. Basically the same as opengl-swc above, except the\n"
-    "      extension we use." WARNING "\n"
-    "\n"
-    "--vsync-aggressive\n"
-    "  Attempt to send painting request before VBlank and do XFlush()\n"
-    "  during VBlank. This switch may be lifted out at any moment.\n"
-    "\n"
-    "--alpha-step val\n"
-    "  X Render backend: Step for pregenerating alpha pictures. \n"
-    "  0.01 - 1.0. Defaults to 0.03.\n"
-    "\n"
-    "--dbe\n"
-    "  Enable DBE painting mode, intended to use with VSync to\n"
-    "  (hopefully) eliminate tearing.\n"
-    "\n"
-    "--paint-on-overlay\n"
-    "  Painting on X Composite overlay window.\n"
-    "\n"
-    "--sw-opti\n"
-    "  Limit compton to repaint at most once every 1 / refresh_rate\n"
-    "  second to boost performance.\n"
-    "\n"
-    "--use-ewmh-active-win\n"
-    "  Use _NET_WM_ACTIVE_WINDOW on the root window to determine which\n"
-    "  window is focused instead of using FocusIn/Out events.\n"
-    "\n"
-    "--respect-prop-shadow\n"
-    "  Respect _COMPTON_SHADOW. This a prototype-level feature, which\n"
-    "  you must not rely on.\n"
-    "\n"
-    "--unredir-if-possible\n"
-    "  Unredirect all windows if a full-screen opaque window is\n"
-    "  detected, to maximize performance for full-screen windows.\n"
-    "\n"
-    "--unredir-if-possible-delay ms\n"
-    "  Delay before unredirecting the window, in milliseconds.\n"
-    "  Defaults to 0.\n"
-    "\n"
-    "--unredir-if-possible-exclude condition\n"
-    "  Conditions of windows that shouldn't be considered full-screen\n"
-    "  for unredirecting screen.\n"
-    "\n"
-    "--focus-exclude condition\n"
-    "  Specify a list of conditions of windows that should always be\n"
-    "  considered focused.\n"
-    "\n"
-    "--inactive-dim-fixed\n"
-    "  Use fixed inactive dim value.\n"
-    "\n"
-    "--detect-transient\n"
-    "  Use WM_TRANSIENT_FOR to group windows, and consider windows in\n"
-    "  the same group focused at the same time.\n"
-    "\n"
-    "--detect-client-leader\n"
-    "  Use WM_CLIENT_LEADER to group windows, and consider windows in\n"
-    "  the same group focused at the same time. WM_TRANSIENT_FOR has\n"
-    "  higher priority if --detect-transient is enabled, too.\n"
-    "\n"
-    "--blur-background\n"
-    "  Blur background of semi-transparent / ARGB windows. Bad in\n"
-    "  performance. The switch name may change without prior\n"
-    "  notifications.\n"
-    "\n"
-    "--blur-background-frame\n"
-    "  Blur background of windows when the window frame is not opaque.\n"
-    "  Implies --blur-background. Bad in performance. The switch name\n"
-    "  may change.\n"
-    "\n"
-    "--blur-background-fixed\n"
-    "  Use fixed blur strength instead of adjusting according to window\n"
-    "  opacity.\n"
-    "\n"
-    "--blur-method algorithm\n"
-    "  Specify the algorithm for background blur. It is either one of:\n"
-    "    convolution (default), kawase\n"
-    "\n"
-    "--blur-strength level\n"
-    "  Only valid for '--blur-method kawase'!\n"
-    "  The strength of the kawase blur as an integer between 1 and 20. Defaults to 5.\n"
-    "\n"
-    "--blur-kern matrix\n"
-    "  Only valid for '--blur-method convolution'!\n"
-    "  Specify the blur convolution kernel, with the following format:\n"
-    "    WIDTH,HEIGHT,ELE1,ELE2,ELE3,ELE4,ELE5...\n"
-    "  The element in the center must not be included, it will be forever\n"
-    "  1.0 or changing based on opacity, depending on whether you have\n"
-    "  --blur-background-fixed.\n"
-    "  A 7x7 Gaussian blur kernel looks like:\n"
-    "    --blur-kern '7,7,0.000003,0.000102,0.000849,0.001723,0.000849,0.000102,0.000003,0.000102,0.003494,0.029143,0.059106,0.029143,0.003494,0.000102,0.000849,0.029143,0.243117,0.493069,0.243117,0.029143,0.000849,0.001723,0.059106,0.493069,0.493069,0.059106,0.001723,0.000849,0.029143,0.243117,0.493069,0.243117,0.029143,0.000849,0.000102,0.003494,0.029143,0.059106,0.029143,0.003494,0.000102,0.000003,0.000102,0.000849,0.001723,0.000849,0.000102,0.000003'\n"
-    "  Up to 4 blur kernels may be specified, separated with semicolon, for\n"
-    "  multi-pass blur.\n"
-    "  May also be one the predefined kernels: 3x3box (default), 5x5box,\n"
-    "  7x7box, 3x3gaussian, 5x5gaussian, 7x7gaussian, 9x9gaussian,\n"
-    "  11x11gaussian.\n"
-    "\n"
-    "--blur-background-exclude condition\n"
-    "  Exclude conditions for background blur.\n"
-    "\n"
-    "--resize-damage integer\n"
-    "  Resize damaged region by a specific number of pixels. A positive\n"
-    "  value enlarges it while a negative one shrinks it. Useful for\n"
-    "  fixing the line corruption issues of blur. May or may not\n"
-    "  work with --glx-no-stencil. Shrinking doesn't function correctly.\n"
-    "\n"
-    "--invert-color-include condition\n"
-    "  Specify a list of conditions of windows that should be painted with\n"
-    "  inverted color. Resource-hogging, and is not well tested.\n"
-    "\n"
-    "--opacity-rule opacity:condition\n"
-    "  Specify a list of opacity rules, in the format \"PERCENT:PATTERN\",\n"
-    "  like \'50:name *= \"Firefox\"'. compton-trans is recommended over\n"
-    "  this. Note we do not distinguish 100% and unset, and we don't make\n"
-    "  any guarantee about possible conflicts with other programs that set\n"
-    "  _NET_WM_WINDOW_OPACITY on frame or client windows.\n"
-    "\n"
-    "--shadow-exclude-reg geometry\n"
-    "  Specify a X geometry that describes the region in which shadow\n"
-    "  should not be painted in, such as a dock window region.\n"
-    "  Use --shadow-exclude-reg \'x10+0-0\', for example, if the 10 pixels\n"
-    "  on the bottom of the screen should not have shadows painted on.\n"
-#undef WARNING
-#ifndef CONFIG_XINERAMA
-#define WARNING WARNING_DISABLED
-#else
-#define WARNING
-#endif
-    "\n"
-    "--xinerama-shadow-crop\n"
-    "  Crop shadow of a window fully on a particular Xinerama screen to the\n"
-    "  screen." WARNING "\n"
-    "\n"
-#undef WARNING
-#ifndef CONFIG_VSYNC_OPENGL
-#define WARNING "(GLX BACKENDS DISABLED AT COMPILE TIME)"
-#else
-#define WARNING
-#endif
-    "--backend backend\n"
-    "  Choose backend. Possible choices are xrender, glx, and\n"
-    "  xr_glx_hybrid" WARNING ".\n"
-    "\n"
-    "--glx-no-stencil\n"
-    "  GLX backend: Avoid using stencil buffer. Might cause issues\n"
-    "  when rendering transparent content. My tests show a 15% performance\n"
-    "  boost.\n"
-    "\n"
-    "--glx-copy-from-front\n"
-    "  GLX backend: Copy unmodified regions from front buffer instead of\n"
-    "  redrawing them all. My tests with nvidia-drivers show a 5% decrease\n"
-    "  in performance when the whole screen is modified, but a 30% increase\n"
-    "  when only 1/4 is. My tests on nouveau show terrible slowdown. Could\n"
-    "  work with --glx-swap-method but not --glx-use-copysubbuffermesa.\n"
-    "\n"
-    "--glx-use-copysubbuffermesa\n"
-    "  GLX backend: Use MESA_copy_sub_buffer to do partial screen update.\n"
-    "  My tests on nouveau shows a 200% performance boost when only 1/4 of\n"
-    "  the screen is updated. May break VSync and is not available on some\n"
-    "  drivers. Overrides --glx-copy-from-front.\n"
-    "\n"
-    "--glx-no-rebind-pixmap\n"
-    "  GLX backend: Avoid rebinding pixmap on window damage. Probably\n"
-    "  could improve performance on rapid window content changes, but is\n"
-    "  known to break things on some drivers (LLVMpipe, xf86-video-intel,\n"
-    "  etc.).\n"
-    "\n"
-    "--glx-swap-method undefined/copy/exchange/3/4/5/6/buffer-age\n"
-    "  GLX backend: GLX buffer swap method we assume. Could be\n"
-    "  undefined (0), copy (1), exchange (2), 3-6, or buffer-age (-1).\n"
-    "  \"undefined\" is the slowest and the safest, and the default value.\n"
-    "  1 is fastest, but may fail on some drivers, 2-6 are gradually slower\n"
-    "  but safer (6 is still faster than 0). -1 means auto-detect using\n"
-    "  GLX_EXT_buffer_age, supported by some drivers. Useless with\n"
-    "  --glx-use-copysubbuffermesa.\n"
-    "\n"
-    "--glx-use-gpushader4\n"
-    "  GLX backend: Use GL_EXT_gpu_shader4 for some optimization on blur\n"
-    "  GLSL code. My tests on GTX 670 show no noticeable effect.\n"
-    "\n"
-    "--xrender-sync\n"
-    "  Attempt to synchronize client applications' draw calls with XSync(),\n"
-    "  used on GLX backend to ensure up-to-date window content is painted.\n"
-#undef WARNING
-#ifndef CONFIG_XSYNC
-#define WARNING WARNING_DISABLED
-#else
-#define WARNING
-#endif
-    "\n"
-    "--xrender-sync-fence\n"
-    "  Additionally use X Sync fence to sync clients' draw calls. Needed\n"
-    "  on nvidia-drivers with GLX backend for some users." WARNING "\n"
-    "\n"
-    "--glx-fshader-win shader\n"
-    "  GLX backend: Use specified GLSL fragment shader for rendering window\n"
-    "  contents.\n"
-    "\n"
-    "--force-win-blend\n"
-    "  Force all windows to be painted with blending. Useful if you have a\n"
-    "  --glx-fshader-win that could turn opaque pixels transparent.\n"
-    "\n"
-#undef WARNING
-#ifndef CONFIG_DBUS
-#define WARNING WARNING_DISABLED
-#else
-#define WARNING
-#endif
-    "--dbus\n"
-    "  Enable remote control via D-Bus. See the D-BUS API section in the\n"
-    "  man page for more details." WARNING "\n"
-    "\n"
-    "--benchmark cycles\n"
-    "  Benchmark mode. Repeatedly paint until reaching the specified cycles.\n"
-    "\n"
-    "--benchmark-wid window-id\n"
-    "  Specify window ID to repaint in benchmark mode. If omitted or is 0,\n"
-    "  the whole screen is repainted.\n"
-    ;
-  FILE *f = (ret ? stderr: stdout);
-  fputs(usage_text, f);
-#undef WARNING
-#undef WARNING_DISABLED
-
-  exit(ret);
-}
-
-/**
- * Register a window as symbol, and initialize GLX context if wanted.
- */
-static bool
-register_cm(session_t *ps) {
-  assert(!ps->reg_win);
-
-  ps->reg_win = XCreateSimpleWindow(ps->dpy, ps->root, 0, 0, 1, 1, 0,
-        None, None);
-
-  if (!ps->reg_win) {
-    printf_errf("(): Failed to create window.");
-    return false;
-  }
-
-  // Unredirect the window if it's redirected, just in case
-  if (ps->redirected)
-    XCompositeUnredirectWindow(ps->dpy, ps->reg_win, CompositeRedirectManual);
-
-  {
-    XClassHint *h = XAllocClassHint();
-    if (h) {
-      h->res_name = "compton";
-      h->res_class = "xcompmgr";
-    }
-    Xutf8SetWMProperties(ps->dpy, ps->reg_win, "xcompmgr", "xcompmgr",
-        NULL, 0, NULL, NULL, h);
-    cxfree(h);
-  }
-
-  // Set _NET_WM_PID
-  {
-    long pid = getpid();
-    if (!XChangeProperty(ps->dpy, ps->reg_win,
-          get_atom(ps, "_NET_WM_PID"), XA_CARDINAL, 32, PropModeReplace,
-          (unsigned char *) &pid, 1)) {
-      printf_errf("(): Failed to set _NET_WM_PID.");
-    }
-  }
-
-  // Set COMPTON_VERSION
-  if (!wid_set_text_prop(ps, ps->reg_win, get_atom(ps, "COMPTON_VERSION"), COMPTON_VERSION)) {
-    printf_errf("(): Failed to set COMPTON_VERSION.");
-  }
-
-  // Acquire X Selection _NET_WM_CM_S?
-  if (!ps->o.no_x_selection) {
-    unsigned len = strlen(REGISTER_PROP) + 2;
-    int s = ps->scr;
-
-    while (s >= 10) {
-      ++len;
-      s /= 10;
-    }
-
-    char *buf = malloc(len);
-    snprintf(buf, len, REGISTER_PROP "%d", ps->scr);
-    buf[len - 1] = '\0';
-    XSetSelectionOwner(ps->dpy, get_atom(ps, buf), ps->reg_win, 0);
-    free(buf);
-  }
-
-  return true;
-}
-
-/**
- * Reopen streams for logging.
- */
-static bool
-ostream_reopen(session_t *ps, const char *path) {
-  if (!path)
-    path = ps->o.logpath;
-  if (!path)
-    path = "/dev/null";
-
-  bool success = freopen(path, "a", stdout);
-  success = freopen(path, "a", stderr) && success;
-  if (!success)
-    printf_errfq(1, "(%s): freopen() failed.", path);
-
-  return success;
-}
-
-/**
- * Fork program to background and disable all I/O streams.
- */
-static inline bool
-fork_after(session_t *ps) {
-  if (getppid() == 1)
-    return true;
-
-#ifdef CONFIG_VSYNC_OPENGL
-  // GLX context must be released and reattached on fork
-  if (glx_has_context(ps) && !glXMakeCurrent(ps->dpy, None, NULL)) {
-    printf_errf("(): Failed to detach GLx context.");
-    return false;
-  }
-#endif
-
-  int pid = fork();
-
-  if (-1 == pid) {
-    printf_errf("(): fork() failed.");
-    return false;
-  }
-
-  if (pid > 0) _exit(0);
-
-  setsid();
-
-#ifdef CONFIG_VSYNC_OPENGL
-  if (glx_has_context(ps)
-      && !glXMakeCurrent(ps->dpy, get_tgt_window(ps), ps->psglx->context)) {
-    printf_errf("(): Failed to make GLX context current.");
-    return false;
-  }
-#endif
-
-  // Mainly to suppress the _FORTIFY_SOURCE warning
-  bool success = freopen("/dev/null", "r", stdin);
-  if (!success) {
-    printf_errf("(): freopen() failed.");
-    return false;
-  }
-
-  return success;
-}
-
-/**
- * Write PID to a file.
- */
-static inline bool
-write_pid(session_t *ps) {
-  if (!ps->o.write_pid_path)
-    return true;
-
-  FILE *f = fopen(ps->o.write_pid_path, "w");
-  if (unlikely(!f)) {
-    printf_errf("(): Failed to write PID to \"%s\".", ps->o.write_pid_path);
-    return false;
-  }
-
-  fprintf(f, "%ld\n", (long) getpid());
-  fclose(f);
-
-  return true;
-}
-
-/**
- * Parse a long number.
- */
-static inline bool
-parse_long(const char *s, long *dest) {
-  const char *endptr = NULL;
-  long val = strtol(s, (char **) &endptr, 0);
-  if (!endptr || endptr == s) {
-    printf_errf("(\"%s\"): Invalid number.", s);
-    return false;
-  }
-  while (isspace(*endptr))
-    ++endptr;
-  if (*endptr) {
-    printf_errf("(\"%s\"): Trailing characters.", s);
-    return false;
-  }
-  *dest = val;
-  return true;
-}
-
-/**
- * Parse a floating-point number in matrix.
- */
-static inline const char *
-parse_matrix_readnum(const char *src, double *dest) {
-  char *pc = NULL;
-  double val = strtod(src, &pc);
-  if (!pc || pc == src) {
-    printf_errf("(\"%s\"): No number found.", src);
-    return src;
-  }
-
-  while (*pc && (isspace(*pc) || ',' == *pc))
-    ++pc;
-
-  *dest = val;
-
-  return pc;
-}
-
-/**
- * Parse a matrix.
- */
-static inline XFixed *
-parse_matrix(session_t *ps, const char *src, const char **endptr) {
-  int wid = 0, hei = 0;
-  const char *pc = NULL;
-  XFixed *matrix = NULL;
-  
-  // Get matrix width and height
-  {
-    double val = 0.0;
-    if (src == (pc = parse_matrix_readnum(src, &val)))
-      goto parse_matrix_err;
-    src = pc;
-    wid = val;
-    if (src == (pc = parse_matrix_readnum(src, &val)))
-      goto parse_matrix_err;
-    src = pc;
-    hei = val;
-  }
-
-  // Validate matrix width and height
-  if (wid <= 0 || hei <= 0) {
-    printf_errf("(): Invalid matrix width/height.");
-    goto parse_matrix_err;
-  }
-  if (!(wid % 2 && hei % 2)) {
-    printf_errf("(): Width/height not odd.");
-    goto parse_matrix_err;
-  }
-  // if (wid > 16 || hei > 16) {
-    // printf_errf("(): Matrix width/height too large.");
-    // goto parse_matrix_err;
-  // }
-
-  // Allocate memory
-  matrix = calloc(wid * hei + 2, sizeof(XFixed));
-  if (!matrix) {
-    printf_errf("(): Failed to allocate memory for matrix.");
-    goto parse_matrix_err;
-  }
-
-  // Read elements
-  {
-    int skip = hei / 2 * wid + wid / 2;
-    bool hasneg = false;
-    for (int i = 0; i < wid * hei; ++i) {
-      // Ignore the center element
-      if (i == skip) {
-        matrix[2 + i] = XDoubleToFixed(0);
-        continue;
-      }
-      double val = 0;
-      if (src == (pc = parse_matrix_readnum(src, &val)))
-        goto parse_matrix_err;
-      src = pc;
-      if (val < 0) hasneg = true;
-      matrix[2 + i] = XDoubleToFixed(val);
-    }
-    if (BKEND_XRENDER == ps->o.backend && hasneg)
-      printf_errf("(): A convolution kernel with negative values "
-          "may not work properly under X Render backend.");
-  }
-
-  // Detect trailing characters
-  for ( ;*pc && ';' != *pc; ++pc)
-    if (!isspace(*pc) && ',' != *pc) {
-      printf_errf("(): Trailing characters in matrix string.");
-      goto parse_matrix_err;
-    }
-
-  // Jump over spaces after ';'
-  if (';' == *pc) {
-    ++pc;
-    while (*pc && isspace(*pc))
-      ++pc;
-  }
-
-  // Require an end of string if endptr is not provided, otherwise
-  // copy end pointer to endptr
-  if (endptr)
-    *endptr = pc;
-  else if (*pc) {
-    printf_errf("(): Only one matrix expected.");
-    goto parse_matrix_err;
-  }
-=======
 inline static void
 ev_shape_notify(session_t *ps, xcb_shape_notify_event_t *ev) {
   win *w = find_win(ps, ev->affected_window);
   if (!w || w->a.map_state == XCB_MAP_STATE_UNMAPPED) return;
->>>>>>> fed46342
 
   /*
    * Empty bounding_shape may indicated an
@@ -4907,238 +2058,6 @@
     atom = get_atom(ps, buf);
     free(buf);
 
-<<<<<<< HEAD
-  {
-    int read_result = config_read(&cfg, f);
-    fclose(f);
-    f = NULL;
-    if (CONFIG_FALSE == read_result) {
-      printf("Error when reading configuration file \"%s\", line %d: %s\n",
-          path, config_error_line(&cfg), config_error_text(&cfg));
-      config_destroy(&cfg);
-      free(path);
-      return;
-    }
-  }
-  config_set_auto_convert(&cfg, 1);
-
-  if (path != ps->o.config_file) {
-    free(ps->o.config_file);
-    ps->o.config_file = path;
-  }
-
-  // Get options from the configuration file. We don't do range checking
-  // right now. It will be done later
-
-  // -D (fade_delta)
-  if (lcfg_lookup_int(&cfg, "fade-delta", &ival))
-    ps->o.fade_delta = ival;
-  // -I (fade_in_step)
-  if (config_lookup_float(&cfg, "fade-in-step", &dval))
-    ps->o.fade_in_step = normalize_d(dval) * OPAQUE;
-  // -O (fade_out_step)
-  if (config_lookup_float(&cfg, "fade-out-step", &dval))
-    ps->o.fade_out_step = normalize_d(dval) * OPAQUE;
-
-
-   // --transition-length
-    if (lcfg_lookup_int(&cfg, "transition-length", &ival))
-      ps->o.transition_length = ival;
-    // --transition-pow-x
-    if (config_lookup_float(&cfg, "transition-pow-x", &dval))
-      ps->o.transition_pow_x = dval;
-    // --transition-pow-y
-    if (config_lookup_float(&cfg, "transition-pow-y", &dval))
-      ps->o.transition_pow_y = dval;
-    // --transition-pow-w
-    if (config_lookup_float(&cfg, "transition-pow-w", &dval))
-      ps->o.transition_pow_w = dval;
-    // --transition-pow-h
-    if (config_lookup_float(&cfg, "transition-pow-h", &dval))
-      ps->o.transition_pow_h = dval;
-    // --size-transition
-    lcfg_lookup_bool(&cfg, "size-transition", &ps->o.size_transition);
-    // --spawn-center-screen
-    lcfg_lookup_bool(&cfg, "spawn-center-screen", &ps->o.spawn_center_screen);
-    // --spawn-center
-    lcfg_lookup_bool(&cfg, "spawn-center", &ps->o.spawn_center);
-    // --no-scale-down
-    lcfg_lookup_bool(&cfg, "no-scale-down", &ps->o.no_scale_down);
-
-
-
-  // -r (shadow_radius)
-  lcfg_lookup_int(&cfg, "shadow-radius", &ps->o.shadow_radius);
-  // -o (shadow_opacity)
-  config_lookup_float(&cfg, "shadow-opacity", &ps->o.shadow_opacity);
-  // -l (shadow_offset_x)
-  lcfg_lookup_int(&cfg, "shadow-offset-x", &ps->o.shadow_offset_x);
-  // -t (shadow_offset_y)
-  lcfg_lookup_int(&cfg, "shadow-offset-y", &ps->o.shadow_offset_y);
-  // -i (inactive_opacity)
-  if (config_lookup_float(&cfg, "inactive-opacity", &dval))
-    ps->o.inactive_opacity = normalize_d(dval) * OPAQUE;
-  // --active_opacity
-  if (config_lookup_float(&cfg, "active-opacity", &dval))
-    ps->o.active_opacity = normalize_d(dval) * OPAQUE;
-  // -e (frame_opacity)
-  config_lookup_float(&cfg, "frame-opacity", &ps->o.frame_opacity);
-  // -z (clear_shadow)
-  lcfg_lookup_bool(&cfg, "clear-shadow", &ps->o.clear_shadow);
-  // -c (shadow_enable)
-  if (config_lookup_bool(&cfg, "shadow", &ival) && ival)
-    wintype_arr_enable(ps->o.wintype_shadow);
-  // -C (no_dock_shadow)
-  lcfg_lookup_bool(&cfg, "no-dock-shadow", &pcfgtmp->no_dock_shadow);
-  // -G (no_dnd_shadow)
-  lcfg_lookup_bool(&cfg, "no-dnd-shadow", &pcfgtmp->no_dnd_shadow);
-  // -m (menu_opacity)
-  config_lookup_float(&cfg, "menu-opacity", &pcfgtmp->menu_opacity);
-  // -f (fading_enable)
-  if (config_lookup_bool(&cfg, "fading", &ival) && ival)
-    wintype_arr_enable(ps->o.wintype_fade);
-  // --no-fading-open-close
-  lcfg_lookup_bool(&cfg, "no-fading-openclose", &ps->o.no_fading_openclose);
-  // --no-fading-destroyed-argb
-  lcfg_lookup_bool(&cfg, "no-fading-destroyed-argb",
-      &ps->o.no_fading_destroyed_argb);
-  // --shadow-red
-  config_lookup_float(&cfg, "shadow-red", &ps->o.shadow_red);
-  // --shadow-green
-  config_lookup_float(&cfg, "shadow-green", &ps->o.shadow_green);
-  // --shadow-blue
-  config_lookup_float(&cfg, "shadow-blue", &ps->o.shadow_blue);
-  // --shadow-exclude-reg
-  if (config_lookup_string(&cfg, "shadow-exclude-reg", &sval)
-      && !parse_geometry(ps, sval, &ps->o.shadow_exclude_reg_geom))
-    exit(1);
-  // --inactive-opacity-override
-  lcfg_lookup_bool(&cfg, "inactive-opacity-override",
-      &ps->o.inactive_opacity_override);
-  // --inactive-dim
-  config_lookup_float(&cfg, "inactive-dim", &ps->o.inactive_dim);
-  // --mark-wmwin-focused
-  lcfg_lookup_bool(&cfg, "mark-wmwin-focused", &ps->o.mark_wmwin_focused);
-  // --mark-ovredir-focused
-  lcfg_lookup_bool(&cfg, "mark-ovredir-focused",
-      &ps->o.mark_ovredir_focused);
-  // --shadow-ignore-shaped
-  lcfg_lookup_bool(&cfg, "shadow-ignore-shaped",
-      &ps->o.shadow_ignore_shaped);
-  // --detect-rounded-corners
-  lcfg_lookup_bool(&cfg, "detect-rounded-corners",
-      &ps->o.detect_rounded_corners);
-  // --xinerama-shadow-crop
-  lcfg_lookup_bool(&cfg, "xinerama-shadow-crop",
-      &ps->o.xinerama_shadow_crop);
-  // --detect-client-opacity
-  lcfg_lookup_bool(&cfg, "detect-client-opacity",
-      &ps->o.detect_client_opacity);
-  // --refresh-rate
-  lcfg_lookup_int(&cfg, "refresh-rate", &ps->o.refresh_rate);
-  // --vsync
-  if (config_lookup_string(&cfg, "vsync", &sval) && !parse_vsync(ps, sval))
-    exit(1);
-  // --backend
-  if (config_lookup_string(&cfg, "backend", &sval) && !parse_backend(ps, sval))
-    exit(1);
-  // --alpha-step
-  config_lookup_float(&cfg, "alpha-step", &ps->o.alpha_step);
-  // --dbe
-  lcfg_lookup_bool(&cfg, "dbe", &ps->o.dbe);
-  // --paint-on-overlay
-  lcfg_lookup_bool(&cfg, "paint-on-overlay", &ps->o.paint_on_overlay);
-  // --sw-opti
-  lcfg_lookup_bool(&cfg, "sw-opti", &ps->o.sw_opti);
-  // --use-ewmh-active-win
-  lcfg_lookup_bool(&cfg, "use-ewmh-active-win",
-      &ps->o.use_ewmh_active_win);
-  // --unredir-if-possible
-  lcfg_lookup_bool(&cfg, "unredir-if-possible",
-      &ps->o.unredir_if_possible);
-  // --unredir-if-possible-delay
-  if (lcfg_lookup_int(&cfg, "unredir-if-possible-delay", &ival))
-    ps->o.unredir_if_possible_delay = ival;
-  // --inactive-dim-fixed
-  lcfg_lookup_bool(&cfg, "inactive-dim-fixed", &ps->o.inactive_dim_fixed);
-  // --detect-transient
-  lcfg_lookup_bool(&cfg, "detect-transient", &ps->o.detect_transient);
-  // --detect-client-leader
-  lcfg_lookup_bool(&cfg, "detect-client-leader",
-      &ps->o.detect_client_leader);
-  // --shadow-exclude
-  parse_cfg_condlst(ps, &cfg, &ps->o.shadow_blacklist, "shadow-exclude");
-  // --fade-exclude
-  parse_cfg_condlst(ps, &cfg, &ps->o.fade_blacklist, "fade-exclude");
-  // --focus-exclude
-  parse_cfg_condlst(ps, &cfg, &ps->o.focus_blacklist, "focus-exclude");
-  // --invert-color-include
-  parse_cfg_condlst(ps, &cfg, &ps->o.invert_color_list, "invert-color-include");
-  // --blur-background-exclude
-  parse_cfg_condlst(ps, &cfg, &ps->o.blur_background_blacklist, "blur-background-exclude");
-  // --opacity-rule
-  parse_cfg_condlst_opct(ps, &cfg, "opacity-rule");
-  // --unredir-if-possible-exclude
-  parse_cfg_condlst(ps, &cfg, &ps->o.unredir_if_possible_blacklist, "unredir-if-possible-exclude");
-  // --blur-background
-  lcfg_lookup_bool(&cfg, "blur-background", &ps->o.blur_background);
-  // --blur-background-frame
-  lcfg_lookup_bool(&cfg, "blur-background-frame",
-      &ps->o.blur_background_frame);
-  // --blur-background-fixed
-  lcfg_lookup_bool(&cfg, "blur-background-fixed",
-      &ps->o.blur_background_fixed);
-  // --blur-method
-  if (config_lookup_string(&cfg, "blur-method", &sval)
-      && !parse_blur_method(ps, sval))
-    exit(1);
-  // --blur-strength
-  if (lcfg_lookup_int(&cfg, "blur-strength", &ival)
-      && !parse_blur_strength(ps, ival))
-    exit(1);
-  // --blur-kern
-  if (config_lookup_string(&cfg, "blur-kern", &sval)
-      && !parse_conv_kern_lst(ps, sval, ps->o.blur_kerns, MAX_BLUR_PASS))
-    exit(1);
-  // --resize-damage
-  lcfg_lookup_int(&cfg, "resize-damage", &ps->o.resize_damage);
-  // --glx-no-stencil
-  lcfg_lookup_bool(&cfg, "glx-no-stencil", &ps->o.glx_no_stencil);
-  // --glx-copy-from-front
-  lcfg_lookup_bool(&cfg, "glx-copy-from-front", &ps->o.glx_copy_from_front);
-  // --glx-use-copysubbuffermesa
-  lcfg_lookup_bool(&cfg, "glx-use-copysubbuffermesa", &ps->o.glx_use_copysubbuffermesa);
-  // --glx-no-rebind-pixmap
-  lcfg_lookup_bool(&cfg, "glx-no-rebind-pixmap", &ps->o.glx_no_rebind_pixmap);
-  // --glx-swap-method
-  if (config_lookup_string(&cfg, "glx-swap-method", &sval)
-      && !parse_glx_swap_method(ps, sval))
-    exit(1);
-  // --glx-use-gpushader4
-  lcfg_lookup_bool(&cfg, "glx-use-gpushader4", &ps->o.glx_use_gpushader4);
-  // --xrender-sync
-  lcfg_lookup_bool(&cfg, "xrender-sync", &ps->o.xrender_sync);
-  // --xrender-sync-fence
-  lcfg_lookup_bool(&cfg, "xrender-sync-fence", &ps->o.xrender_sync_fence);
-  // Wintype settings
-  {
-    wintype_t i;
-
-    for (i = 0; i < NUM_WINTYPES; ++i) {
-      char *str = mstrjoin("wintypes.", WINTYPES[i]);
-      config_setting_t *setting = config_lookup(&cfg, str);
-      free(str);
-      if (setting) {
-        if (config_setting_lookup_bool(setting, "shadow", &ival))
-          ps->o.wintype_shadow[i] = (bool) ival;
-        if (config_setting_lookup_bool(setting, "fade", &ival))
-          ps->o.wintype_fade[i] = (bool) ival;
-        if (config_setting_lookup_bool(setting, "focus", &ival))
-          ps->o.wintype_focus[i] = (bool) ival;
-        config_setting_lookup_float(setting, "opacity",
-            &ps->o.wintype_opacity[i]);
-      }
-=======
     xcb_get_selection_owner_reply_t *reply =
       xcb_get_selection_owner_reply(ps->c,
           xcb_get_selection_owner(ps->c, atom), NULL);
@@ -5147,7 +2066,6 @@
       free(reply);
       log_fatal("Another composite manager is already running");
       return false;
->>>>>>> fed46342
     }
     free(reply);
     xcb_set_selection_owner(ps->c, ps->reg_win, atom, 0);
@@ -5159,138 +2077,10 @@
 /**
  * Fork program to background and disable all I/O streams.
  */
-<<<<<<< HEAD
-static void
-get_cfg(session_t *ps, int argc, char *const *argv, bool first_pass) {
-  const static char *shortopts = "D:I:O:d:r:o:m:l:t:i:e:hscnfFCaSzGb";
-  const static struct option longopts[] = {
-    { "help", no_argument, NULL, 'h' },
-    { "config", required_argument, NULL, 256 },
-    { "shadow-radius", required_argument, NULL, 'r' },
-    { "shadow-opacity", required_argument, NULL, 'o' },
-    { "shadow-offset-x", required_argument, NULL, 'l' },
-    { "shadow-offset-y", required_argument, NULL, 't' },
-    { "fade-in-step", required_argument, NULL, 'I' },
-    { "fade-out-step", required_argument, NULL, 'O' },
-    { "fade-delta", required_argument, NULL, 'D' },
-    { "menu-opacity", required_argument, NULL, 'm' },
-    { "shadow", no_argument, NULL, 'c' },
-    { "no-dock-shadow", no_argument, NULL, 'C' },
-    { "clear-shadow", no_argument, NULL, 'z' },
-    { "fading", no_argument, NULL, 'f' },
-    { "inactive-opacity", required_argument, NULL, 'i' },
-    { "frame-opacity", required_argument, NULL, 'e' },
-    { "daemon", no_argument, NULL, 'b' },
-    { "no-dnd-shadow", no_argument, NULL, 'G' },
-    { "shadow-red", required_argument, NULL, 257 },
-    { "shadow-green", required_argument, NULL, 258 },
-    { "shadow-blue", required_argument, NULL, 259 },
-    { "inactive-opacity-override", no_argument, NULL, 260 },
-    { "inactive-dim", required_argument, NULL, 261 },
-    { "mark-wmwin-focused", no_argument, NULL, 262 },
-    { "shadow-exclude", required_argument, NULL, 263 },
-    { "mark-ovredir-focused", no_argument, NULL, 264 },
-    { "no-fading-openclose", no_argument, NULL, 265 },
-    { "shadow-ignore-shaped", no_argument, NULL, 266 },
-    { "detect-rounded-corners", no_argument, NULL, 267 },
-    { "detect-client-opacity", no_argument, NULL, 268 },
-    { "refresh-rate", required_argument, NULL, 269 },
-    { "vsync", required_argument, NULL, 270 },
-    { "alpha-step", required_argument, NULL, 271 },
-    { "dbe", no_argument, NULL, 272 },
-    { "paint-on-overlay", no_argument, NULL, 273 },
-    { "sw-opti", no_argument, NULL, 274 },
-    { "vsync-aggressive", no_argument, NULL, 275 },
-    { "use-ewmh-active-win", no_argument, NULL, 276 },
-    { "respect-prop-shadow", no_argument, NULL, 277 },
-    { "unredir-if-possible", no_argument, NULL, 278 },
-    { "focus-exclude", required_argument, NULL, 279 },
-    { "inactive-dim-fixed", no_argument, NULL, 280 },
-    { "detect-transient", no_argument, NULL, 281 },
-    { "detect-client-leader", no_argument, NULL, 282 },
-    { "blur-background", no_argument, NULL, 283 },
-    { "blur-background-frame", no_argument, NULL, 284 },
-    { "blur-background-fixed", no_argument, NULL, 285 },
-    { "dbus", no_argument, NULL, 286 },
-    { "logpath", required_argument, NULL, 287 },
-    { "invert-color-include", required_argument, NULL, 288 },
-    { "opengl", no_argument, NULL, 289 },
-    { "backend", required_argument, NULL, 290 },
-    { "glx-no-stencil", no_argument, NULL, 291 },
-    { "glx-copy-from-front", no_argument, NULL, 292 },
-    { "benchmark", required_argument, NULL, 293 },
-    { "benchmark-wid", required_argument, NULL, 294 },
-    { "glx-use-copysubbuffermesa", no_argument, NULL, 295 },
-    { "blur-background-exclude", required_argument, NULL, 296 },
-    { "active-opacity", required_argument, NULL, 297 },
-    { "glx-no-rebind-pixmap", no_argument, NULL, 298 },
-    { "glx-swap-method", required_argument, NULL, 299 },
-    { "fade-exclude", required_argument, NULL, 300 },
-    { "blur-kern", required_argument, NULL, 301 },
-    { "resize-damage", required_argument, NULL, 302 },
-    { "glx-use-gpushader4", no_argument, NULL, 303 },
-    { "opacity-rule", required_argument, NULL, 304 },
-    { "shadow-exclude-reg", required_argument, NULL, 305 },
-    { "paint-exclude", required_argument, NULL, 306 },
-    { "xinerama-shadow-crop", no_argument, NULL, 307 },
-    { "unredir-if-possible-exclude", required_argument, NULL, 308 },
-    { "unredir-if-possible-delay", required_argument, NULL, 309 },
-    { "write-pid-path", required_argument, NULL, 310 },
-    { "vsync-use-glfinish", no_argument, NULL, 311 },
-    { "xrender-sync", no_argument, NULL, 312 },
-    { "xrender-sync-fence", no_argument, NULL, 313 },
-    { "show-all-xerrors", no_argument, NULL, 314 },
-    { "no-fading-destroyed-argb", no_argument, NULL, 315 },
-    { "force-win-blend", no_argument, NULL, 316 },
-    { "glx-fshader-win", required_argument, NULL, 317 },
-    { "version", no_argument, NULL, 318 },
-    { "no-x-selection", no_argument, NULL, 319 },
-    { "no-name-pixmap", no_argument, NULL, 320 },
-    { "blur-method", required_argument, NULL, 321 },
-    { "blur-strength", required_argument, NULL, 322 },
-    { "reredir-on-root-change", no_argument, NULL, 731 },
-    { "glx-reinit-on-root-change", no_argument, NULL, 732 },
-    // Must terminate with a NULL entry
-    { NULL, 0, NULL, 0 },
-  };
-
-  int o = 0, longopt_idx = -1, i = 0;
-
-  if (first_pass) {
-    // Pre-parse the commandline arguments to check for --config and invalid
-    // switches
-    // Must reset optind to 0 here in case we reread the commandline
-    // arguments
-    optind = 1;
-    while (-1 !=
-        (o = getopt_long(argc, argv, shortopts, longopts, &longopt_idx))) {
-      if (256 == o)
-        ps->o.config_file = mstrcpy(optarg);
-      else if ('d' == o)
-        ps->o.display = mstrcpy(optarg);
-      else if ('S' == o)
-        ps->o.synchronize = true;
-      else if (314 == o)
-        ps->o.show_all_xerrors = true;
-      else if (318 == o) {
-        printf("%s\n", COMPTON_VERSION);
-        exit(0);
-      }
-      else if (320 == o)
-        ps->o.no_name_pixmap = true;
-      else if ('?' == o || ':' == o)
-        usage(1);
-    }
-
-    // Check for abundant positional arguments
-    if (optind < argc)
-      printf_errfq(1, "(): compton doesn't accept positional arguments.");
-=======
 static inline bool
 fork_after(session_t *ps) {
   if (getppid() == 1)
     return true;
->>>>>>> fed46342
 
 #ifdef CONFIG_OPENGL
   // GLX context must be released and reattached on fork
@@ -5319,316 +2109,6 @@
   }
 #endif
 
-<<<<<<< HEAD
-  // Parse commandline arguments. Range checking will be done later.
-
-  optind = 1;
-  while (-1 !=
-      (o = getopt_long(argc, argv, shortopts, longopts, &longopt_idx))) {
-    long val = 0;
-    switch (o) {
-#define P_CASEBOOL(idx, option) case idx: ps->o.option = true; break
-#define P_CASELONG(idx, option) \
-      case idx: \
-        if (!parse_long(optarg, &val)) exit(1); \
-        ps->o.option = val; \
-        break
-
-      // Short options
-      case 'h':
-        usage(0);
-        break;
-      case 'd':
-      case 'S':
-      case 314:
-      case 318:
-      case 320:
-        break;
-      P_CASELONG('D', fade_delta);
-      case 'I':
-        ps->o.fade_in_step = normalize_d(atof(optarg)) * OPAQUE;
-        break;
-      case 'O':
-        ps->o.fade_out_step = normalize_d(atof(optarg)) * OPAQUE;
-        break;
-      case 'c':
-        shadow_enable = true;
-        break;
-      case 'C':
-        cfgtmp.no_dock_shadow = true;
-        break;
-      case 'G':
-        cfgtmp.no_dnd_shadow = true;
-        break;
-      case 'm':
-        cfgtmp.menu_opacity = atof(optarg);
-        break;
-      case 'f':
-      case 'F':
-        fading_enable = true;
-        break;
-      P_CASELONG('r', shadow_radius);
-      case 'o':
-        ps->o.shadow_opacity = atof(optarg);
-        break;
-      P_CASELONG('l', shadow_offset_x);
-      P_CASELONG('t', shadow_offset_y);
-      case 'i':
-        ps->o.inactive_opacity = (normalize_d(atof(optarg)) * OPAQUE);
-        break;
-      case 'e':
-        ps->o.frame_opacity = atof(optarg);
-        break;
-      P_CASEBOOL('z', clear_shadow);
-      case 'n':
-      case 'a':
-      case 's':
-        printf_errfq(1, "(): -n, -a, and -s have been removed.");
-        break;
-      P_CASEBOOL('b', fork_after_register);
-      // Long options
-      case 256:
-        // --config
-        break;
-      case 257:
-        // --shadow-red
-        ps->o.shadow_red = atof(optarg);
-        break;
-      case 258:
-        // --shadow-green
-        ps->o.shadow_green = atof(optarg);
-        break;
-      case 259:
-        // --shadow-blue
-        ps->o.shadow_blue = atof(optarg);
-        break;
-      P_CASEBOOL(260, inactive_opacity_override);
-      case 261:
-        // --inactive-dim
-        ps->o.inactive_dim = atof(optarg);
-        break;
-      P_CASEBOOL(262, mark_wmwin_focused);
-      case 263:
-        // --shadow-exclude
-        condlst_add(ps, &ps->o.shadow_blacklist, optarg);
-        break;
-      P_CASEBOOL(264, mark_ovredir_focused);
-      P_CASEBOOL(265, no_fading_openclose);
-      P_CASEBOOL(266, shadow_ignore_shaped);
-      P_CASEBOOL(267, detect_rounded_corners);
-      P_CASEBOOL(268, detect_client_opacity);
-      P_CASELONG(269, refresh_rate);
-      case 270:
-        // --vsync
-        if (!parse_vsync(ps, optarg))
-          exit(1);
-        break;
-      case 271:
-        // --alpha-step
-        ps->o.alpha_step = atof(optarg);
-        break;
-      P_CASEBOOL(272, dbe);
-      P_CASEBOOL(273, paint_on_overlay);
-      P_CASEBOOL(274, sw_opti);
-      P_CASEBOOL(275, vsync_aggressive);
-      P_CASEBOOL(276, use_ewmh_active_win);
-      P_CASEBOOL(277, respect_prop_shadow);
-      P_CASEBOOL(278, unredir_if_possible);
-      case 279:
-        // --focus-exclude
-        condlst_add(ps, &ps->o.focus_blacklist, optarg);
-        break;
-      P_CASEBOOL(280, inactive_dim_fixed);
-      P_CASEBOOL(281, detect_transient);
-      P_CASEBOOL(282, detect_client_leader);
-      P_CASEBOOL(283, blur_background);
-      P_CASEBOOL(284, blur_background_frame);
-      P_CASEBOOL(285, blur_background_fixed);
-      P_CASEBOOL(286, dbus);
-      case 287:
-        // --logpath
-        ps->o.logpath = mstrcpy(optarg);
-        break;
-      case 288:
-        // --invert-color-include
-        condlst_add(ps, &ps->o.invert_color_list, optarg);
-        break;
-      case 289:
-        // --opengl
-        ps->o.backend = BKEND_GLX;
-        break;
-      case 290:
-        // --backend
-        if (!parse_backend(ps, optarg))
-          exit(1);
-        break;
-      P_CASEBOOL(291, glx_no_stencil);
-      P_CASEBOOL(292, glx_copy_from_front);
-      P_CASELONG(293, benchmark);
-      case 294:
-        // --benchmark-wid
-        ps->o.benchmark_wid = strtol(optarg, NULL, 0);
-        break;
-      P_CASEBOOL(295, glx_use_copysubbuffermesa);
-      case 296:
-        // --blur-background-exclude
-        condlst_add(ps, &ps->o.blur_background_blacklist, optarg);
-        break;
-      case 297:
-        // --active-opacity
-        ps->o.active_opacity = (normalize_d(atof(optarg)) * OPAQUE);
-        break;
-      P_CASEBOOL(298, glx_no_rebind_pixmap);
-      case 299:
-        // --glx-swap-method
-        if (!parse_glx_swap_method(ps, optarg))
-          exit(1);
-        break;
-      case 300:
-        // --fade-exclude
-        condlst_add(ps, &ps->o.fade_blacklist, optarg);
-        break;
-      case 301:
-        // --blur-kern
-        if (!parse_conv_kern_lst(ps, optarg, ps->o.blur_kerns, MAX_BLUR_PASS))
-          exit(1);
-        break;
-      P_CASELONG(302, resize_damage);
-      P_CASEBOOL(303, glx_use_gpushader4);
-      case 304:
-        // --opacity-rule
-        if (!parse_rule_opacity(ps, optarg))
-          exit(1);
-        break;
-      case 305:
-        // --shadow-exclude-reg
-        if (!parse_geometry(ps, optarg, &ps->o.shadow_exclude_reg_geom))
-          exit(1);
-        break;
-      case 306:
-        // --paint-exclude
-        condlst_add(ps, &ps->o.paint_blacklist, optarg);
-        break;
-      P_CASEBOOL(307, xinerama_shadow_crop);
-      case 308:
-        // --unredir-if-possible-exclude
-        condlst_add(ps, &ps->o.unredir_if_possible_blacklist, optarg);
-        break;
-      P_CASELONG(309, unredir_if_possible_delay);
-      case 310:
-        // --write-pid-path
-        ps->o.write_pid_path = mstrcpy(optarg);
-        break;
-      P_CASEBOOL(311, vsync_use_glfinish);
-      P_CASEBOOL(312, xrender_sync);
-      P_CASEBOOL(313, xrender_sync_fence);
-      P_CASEBOOL(315, no_fading_destroyed_argb);
-      P_CASEBOOL(316, force_win_blend);
-      case 317:
-        ps->o.glx_fshader_win_str = mstrcpy(optarg);
-        break;
-      P_CASEBOOL(319, no_x_selection);
-      case 321:
-        // --blur-method
-        if (!parse_blur_method(ps, optarg))
-          exit(1);
-        break;
-      case 322:
-        // --blur-strength
-        if (!parse_blur_strength(ps, strtol(optarg, NULL, 0)))
-          exit(1);
-        break;
-      P_CASEBOOL(731, reredir_on_root_change);
-      P_CASEBOOL(732, glx_reinit_on_root_change);
-      default:
-        usage(1);
-        break;
-#undef P_CASEBOOL
-    }
-  }
-
-  // Restore LC_NUMERIC
-  setlocale(LC_NUMERIC, lc_numeric_old);
-  free(lc_numeric_old);
-
-  // Range checking and option assignments
-  ps->o.fade_delta = max_i(ps->o.fade_delta, 1);
-  ps->o.shadow_radius = max_i(ps->o.shadow_radius, 1);
-  ps->o.shadow_red = normalize_d(ps->o.shadow_red);
-  ps->o.shadow_green = normalize_d(ps->o.shadow_green);
-  ps->o.shadow_blue = normalize_d(ps->o.shadow_blue);
-  ps->o.inactive_dim = normalize_d(ps->o.inactive_dim);
-  ps->o.frame_opacity = normalize_d(ps->o.frame_opacity);
-  ps->o.shadow_opacity = normalize_d(ps->o.shadow_opacity);
-  cfgtmp.menu_opacity = normalize_d(cfgtmp.menu_opacity);
-  ps->o.refresh_rate = normalize_i_range(ps->o.refresh_rate, 0, 300);
-  ps->o.alpha_step = normalize_d_range(ps->o.alpha_step, 0.01, 1.0);
-  if (OPAQUE == ps->o.inactive_opacity) {
-    ps->o.inactive_opacity = 0;
-  }
-  if (OPAQUE == ps->o.active_opacity) {
-    ps->o.active_opacity = 0;
-  }
-  if (shadow_enable)
-    wintype_arr_enable(ps->o.wintype_shadow);
-  ps->o.wintype_shadow[WINTYPE_DESKTOP] = false;
-  if (cfgtmp.no_dock_shadow)
-    ps->o.wintype_shadow[WINTYPE_DOCK] = false;
-  if (cfgtmp.no_dnd_shadow)
-    ps->o.wintype_shadow[WINTYPE_DND] = false;
-  if (fading_enable)
-    wintype_arr_enable(ps->o.wintype_fade);
-  if (1.0 != cfgtmp.menu_opacity) {
-    ps->o.wintype_opacity[WINTYPE_DROPDOWN_MENU] = cfgtmp.menu_opacity;
-    ps->o.wintype_opacity[WINTYPE_POPUP_MENU] = cfgtmp.menu_opacity;
-  }
-
-  // --blur-background-frame implies --blur-background
-  if (ps->o.blur_background_frame)
-    ps->o.blur_background = true;
-
-  if (ps->o.xrender_sync_fence)
-    ps->o.xrender_sync = true;
-
-  // Other variables determined by options
-
-  // Determine whether we need to track focus changes
-  if (ps->o.inactive_opacity || ps->o.active_opacity || ps->o.inactive_dim) {
-    ps->o.track_focus = true;
-  }
-
-  // Determine whether we track window grouping
-  if (ps->o.detect_transient || ps->o.detect_client_leader) {
-    ps->o.track_leader = true;
-  }
-
-  // Blur method kawase is not compatible with the xrender backend
-  if (ps->o.backend != BKEND_GLX && ps->o.blur_method == BLRMTHD_KAWASE) {
-      printf_errf("(): Blur method 'kawase' is incompatible with the XRender backend. Fall back to default.\n");
-      ps->o.blur_method = BLRMTHD_CONV;
-  }
-
-  // Fill default blur kernel
-  if (ps->o.blur_background && (BLRMTHD_CONV == ps->o.blur_method) && !ps->o.blur_kerns[0]) {
-    // Convolution filter parameter (box blur)
-    // gaussian or binomial filters are definitely superior, yet looks
-    // like they aren't supported as of xorg-server-1.13.0
-    const static XFixed convolution_blur[] = {
-      // Must convert to XFixed with XDoubleToFixed()
-      // Matrix size
-      XDoubleToFixed(3), XDoubleToFixed(3),
-      // Matrix
-      XDoubleToFixed(1), XDoubleToFixed(1), XDoubleToFixed(1),
-      XDoubleToFixed(1), XDoubleToFixed(1), XDoubleToFixed(1),
-      XDoubleToFixed(1), XDoubleToFixed(1), XDoubleToFixed(1),
-    };
-    ps->o.blur_kerns[0] = malloc(sizeof(convolution_blur));
-    if (!ps->o.blur_kerns[0]) {
-      printf_errf("(): Failed to allocate memory for convolution kernel.");
-      exit(1);
-    }
-    memcpy(ps->o.blur_kerns[0], &convolution_blur, sizeof(convolution_blur));
-=======
   if (!freopen("/dev/null", "r", stdin)) {
     log_fatal("freopen() failed.");
     return false;
@@ -5649,7 +2129,6 @@
   if (unlikely(!f)) {
     log_error("Failed to write PID to \"%s\".", ps->o.write_pid_path);
     return false;
->>>>>>> fed46342
   }
 
   fprintf(f, "%ld\n", (long) getpid());
@@ -6091,27 +2570,6 @@
       .config_file = NULL,
       .backend = BKEND_XRENDER,
       .glx_no_stencil = false,
-<<<<<<< HEAD
-      .glx_copy_from_front = false,
-
-
-            .transition_length = 300,
-            .transition_pow_x = 1.5,
-            .transition_pow_y = 1.5,
-            .transition_pow_w = 1.5,
-            .transition_pow_h = 1.5,
-            .size_transition = true,
-            .no_scale_down = false,
-            .spawn_center_screen = false,
-
-
-
-
-#ifdef CONFIG_VSYNC_OPENGL_GLSL
-      .glx_prog_win = GLX_PROG_MAIN_INIT,
-#endif
-=======
->>>>>>> fed46342
       .mark_wmwin_focused = false,
       .mark_ovredir_focused = false,
       .fork_after_register = false,
@@ -6260,13 +2718,6 @@
   log_add_target_tls(log_target);
 
   // Allocate a session and copy default values into it
-<<<<<<< HEAD
-  session_t *ps = malloc(sizeof(session_t));
-  if(!ps){
-    printf_errfq(1, "(): Can't allocate session.");
-  }
-  memcpy(ps, &s_def, sizeof(session_t));
-=======
   session_t *ps = cmalloc(session_t);
   *ps = s_def;
   ps->loop = EV_DEFAULT;
@@ -6275,7 +2726,6 @@
   for (int i = 0; i < CGLX_MAX_BUFFER_AGE; i ++)
     pixman_region32_init(&ps->all_damage_last[i]);
 
->>>>>>> fed46342
   ps_g = ps;
   ps->ignore_tail = &ps->ignore_head;
   gettimeofday(&ps->time_start, NULL);
